--- conflicted
+++ resolved
@@ -1,10 +1,6 @@
 /*
  This file is part of the BlueJ program. 
-<<<<<<< HEAD
- Copyright (C) 2014,2015,2016,2020,2021 Michael Kölling and John Rosenberg
-=======
  Copyright (C) 2014,2015,2016,2020,2021 Michael Kölling and John Rosenberg 
->>>>>>> b4ecb16e
  
  This program is free software; you can redistribute it and/or 
  modify it under the terms of the GNU General Public License 
@@ -31,11 +27,8 @@
 import java.util.List;
 import java.util.Optional;
 
-<<<<<<< HEAD
 import bluej.stride.generic.*;
-=======
 import bluej.stride.framedjava.elements.LocatableElement.LocationMap;
->>>>>>> b4ecb16e
 import bluej.utility.javafx.AbstractOperation;
 import javafx.beans.binding.DoubleExpression;
 import javafx.collections.FXCollections;
