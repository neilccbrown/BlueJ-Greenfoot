/*
 This file is part of the BlueJ program. 
 Copyright (C) 2014,2015,2016,2018,2019,2020,2021 Michael Kölling and John Rosenberg
 
 This program is free software; you can redistribute it and/or 
 modify it under the terms of the GNU General Public License 
 as published by the Free Software Foundation; either version 2 
 of the License, or (at your option) any later version. 
 
 This program is distributed in the hope that it will be useful, 
 but WITHOUT ANY WARRANTY; without even the implied warranty of 
 MERCHANTABILITY or FITNESS FOR A PARTICULAR PURPOSE.  See the 
 GNU General Public License for more details. 
 
 You should have received a copy of the GNU General Public License 
 along with this program; if not, write to the Free Software 
 Foundation, Inc., 51 Franklin Street, Fifth Floor, Boston, MA  02110-1301, USA. 
 
 This file is subject to the Classpath exception as provided in the  
 LICENSE.txt file that accompanied this code.
 */
package bluej.stride.slots;


import java.util.Collections;
import java.util.List;
import java.util.Map;
import java.util.Optional;
import java.util.function.Function;
import java.util.stream.Collectors;
import java.util.stream.Stream;

import bluej.editor.fixes.SuggestionList;
import bluej.stride.framedjava.elements.LocatableElement.LocationMap;
import javafx.beans.binding.BooleanBinding;
import javafx.beans.binding.DoubleBinding;
import javafx.beans.property.ObjectProperty;
import javafx.beans.property.ReadOnlyBooleanWrapper;
import javafx.beans.property.SimpleObjectProperty;
import javafx.beans.value.ObservableBooleanValue;
import javafx.collections.FXCollections;
import javafx.collections.ObservableList;
import javafx.geometry.BoundingBox;
import javafx.geometry.Pos;
import javafx.scene.AccessibleAttribute;
import javafx.scene.Node;
import javafx.scene.control.IndexRange;
import javafx.scene.control.Label;
import javafx.scene.control.TextField;
import javafx.scene.input.Clipboard;
import javafx.scene.input.ClipboardContent;
import javafx.scene.input.KeyEvent;
import javafx.scene.layout.Region;
import javafx.scene.layout.StackPane;

import bluej.editor.stride.FrameCatalogue;
import bluej.stride.framedjava.ast.JavaFragment;
import bluej.stride.framedjava.ast.links.PossibleLink;
import bluej.stride.framedjava.errors.CodeError;
import bluej.stride.framedjava.slots.TextOverlayPosition;
import bluej.stride.generic.Frame;
import bluej.stride.generic.Frame.View;
import bluej.stride.generic.FrameContentRow;
import bluej.stride.generic.InteractionManager;
import bluej.editor.fixes.SuggestionList.SuggestionDetails;
import bluej.editor.fixes.SuggestionList.SuggestionListListener;
import bluej.utility.Utility;
import bluej.utility.javafx.ErrorUnderlineCanvas;
import bluej.utility.javafx.JavaFXUtil;
import bluej.utility.javafx.SharedTransition;
import threadchecker.OnThread;
import threadchecker.Tag;

/**
 * A choice slot has three overlaid elements (not counting the error underline) that make up
 * the display.  There is curDisplay, a Label which shows, in black, the text typed so far by the user
 * since they entered the slot.  Exactly underneath that is futureDisplay, which shows in cyan what
 * the current completion would be if selected.  There is also dummyField, which serves to show a cursor,
 * but is always empty.
 * 
 * You might think we could combine curDisplay and dummyField, but we don't want the cursor to be able
 * to leave the end of the line; editing the start of a choice slot makes very little sense, especially
 * since it effectively blanks when you enter it.
 */
public abstract class ChoiceSlot<T extends Enum<T>> implements EditableSlot, CopyableHeaderItem
{
    private final InteractionManager editor;
    private final Frame parentFrame;
    private final FrameContentRow row;
    private final ObjectProperty<SuggestionList> dropdown = new SimpleObjectProperty<>(null);
    private final List<T> choices;
    private T previousSelection;
    private T selection;
    private final StackPane pane; // The GUI element that encompasses the whole slot
    protected final SlotLabel curDisplay; // The actual current value
    private final Label futureDisplay; // The grey version of what would be completed
    private final DummyTextField dummyField; // An empty text field, just used to show a cursor and handle input
    private final ErrorUnderlineCanvas errorMarker;
    private Function<T, Boolean> isValid;
    // We must keep a reference to this to avoid problems with GC and weak listeners:
    private final BooleanBinding effectivelyFocusedProperty;

    private String accessibleText="";

    public ChoiceSlot(final InteractionManager editor, Frame parentFrame, FrameContentRow row, final List<T> choices, Function<T, Boolean> isValid, final String stylePrefix, Map<T, String> hints)
    {
        this.editor = editor;
        this.parentFrame = parentFrame;
        this.row = row;
        this.choices = choices;
        this.isValid = isValid;
        dummyField = new DummyTextField();
        curDisplay = new SlotLabel("");
        futureDisplay = new Label();

        // Accessibility - Babis
        pane = new StackPane(){
            @Override
            @OnThread(value = Tag.FXPlatform, ignoreParent = true)
            public Object queryAccessibleAttribute(AccessibleAttribute accessibleAttribute, Object... objects) {
                switch (accessibleAttribute) {
                    case ROLE_DESCRIPTION:
                        return "Access permission slot for method with three options:"+
                                choices.stream().map(Object::toString).collect(Collectors.joining(", ")); // Returns all the options in a row, like "private, protected, public"
                    case TEXT:
                        return accessibleText;
                }
                return super.queryAccessibleAttribute(accessibleAttribute, objects);
            }
        };
        errorMarker = new ErrorUnderlineCanvas(pane);
        //completeDisplay goes first because it must be underneath curDisplay, which must be underneath the dummy text field 
        pane.getChildren().addAll(futureDisplay, curDisplay.getNode(), dummyField, errorMarker.getNode());
        //curDisplay must be exactly on top of futureDisplay to get right visual effect: 
        StackPane.setAlignment(curDisplay.getNode(), Pos.CENTER_LEFT);
        StackPane.setAlignment(futureDisplay, Pos.CENTER_LEFT);
                
        editor.setupFocusableSlotComponent(this, dummyField, false, row::getExtensions, hints.entrySet().stream().map(e -> new FrameCatalogue.Hint(e.getKey().toString(), e.getValue())).collect(Collectors.toList()));
        
        pane.getStyleClass().addAll("choice-slot", stylePrefix + "choice-slot");
        
        JavaFXUtil.addStyleClass(curDisplay, "choice-current", stylePrefix + "choice-current");
        JavaFXUtil.addStyleClass(futureDisplay, "choice-future", stylePrefix + "choice-future");
        JavaFXUtil.addStyleClass(dummyField, "choice-dummy", stylePrefix + "choice-dummy");
        
        pane.setOnMouseClicked(e -> {
            if (!dummyField.isDisabled()) {
                dummyField.requestFocus();
                // Only consume if it's enabled (and the click will do something):
                e.consume();
            }
        });

        JavaFXUtil.addFocusListener(dummyField, focused -> {
            if (focused)
            {
                // We must show the dropdown in a runLater, as otherwise we get into weird
                // loops as focus notifications are sent across the windows when the user
                // clicks somewhere while the dropdown is displaying.
                JavaFXUtil.runAfterCurrent(() -> {
                    if (dummyField.isFocused())
                    {
                        editor.beginRecordingState(ChoiceSlot.this);
                        curDisplay.setText("");
                        previousSelection = selection;
                        selection = null;
                        showSuggestions(previousSelection);
                        JavaFXUtil.setPseudoclass("bj-transparent", false, pane);
                    }
                });
            }
        });
        
        DoubleBinding calcWidth = new DoubleBinding() {
            { super.bind(curDisplay.fontProperty());
              super.bind(curDisplay.textProperty());
              super.bind(futureDisplay.fontProperty());
              super.bind(futureDisplay.textProperty());
            }

            @Override
            protected double computeValue()
            {
                return Math.max(10, Math.max(curDisplay.measureString(curDisplay.getText()),
                                             JavaFXUtil.measureString(futureDisplay, futureDisplay.getText())));
            }  
        };
        curDisplay.prefWidthProperty().bind(calcWidth);
        dummyField.prefWidthProperty().bind(calcWidth);
        dummyField.translateXProperty().bind(new DoubleBinding() {
            { super.bind(curDisplay.fontProperty());
              super.bind(curDisplay.textProperty());
            }

            @Override
            protected double computeValue()
            {
                return curDisplay.measureString(curDisplay.getText());
            }            
        });
        curDisplay.minWidthProperty().set(Region.USE_PREF_SIZE);
        futureDisplay.setMinWidth(Region.USE_PREF_SIZE);
        dummyField.setMinWidth(Region.USE_PREF_SIZE);
        pane.heightProperty().addListener((a, b, c) -> JavaFXUtil.runNowOrLater(() -> refreshError()));
        pane.widthProperty().addListener((a, b, c) -> JavaFXUtil.runNowOrLater(() -> refreshError()));

        effectivelyFocusedProperty = dummyField.focusedProperty().or(dropdown.isNotNull());

        setValue(null);
    }

    @OnThread(Tag.FXPlatform)
    class ChoiceSuggestionListener implements SuggestionListListener
    {
        public void suggestionListChoiceClicked(SuggestionList suggestionList, int highlighted)
        {
            if (highlighted != -1)
                setValue(choices.get(highlighted));
            editor.endRecordingState(ChoiceSlot.this);
            row.focusRight(ChoiceSlot.this);
        }

        @Override
        public Response suggestionListKeyTyped(SuggestionList suggestionList, KeyEvent event, int highlighted)
        {
            if (event.getCharacter().equals(" "))
            {
                Optional<T> completion = getCompletion(highlighted);
                if (completion.isPresent())
                {
                    setValue(completion.get());
                    row.focusRight(ChoiceSlot.this);
                    return Response.DISMISS;
                }
                else
                {
                    // Ignore the space, and continue:
                    return Response.CONTINUE;
                }
            }
            else
            {
                dummyField.fireEvent(event.copyFor(null, dummyField));
                return Response.CONTINUE;
            }
        }
        

        @Override
        public Response suggestionListKeyPressed(SuggestionList suggestionList, KeyEvent event, int highlighted)
        {
            switch (event.getCode())
            {
                case ENTER:
                    row.focusRight(ChoiceSlot.this);
                    suggestionListFocusStolen(highlighted);
                    return Response.DISMISS;
                case ESCAPE:
                    setValue(previousSelection);
                    row.focusRight(ChoiceSlot.this);
                    return Response.DISMISS;
                case LEFT:
                    row.focusLeft(ChoiceSlot.this);
                    suggestionListFocusStolen(highlighted);
                    return Response.DISMISS;
                case RIGHT:
                    row.focusRight(ChoiceSlot.this);
                    suggestionListFocusStolen(highlighted);
                    return Response.DISMISS;
                case TAB:
                    if (event.isShiftDown())
                        row.focusLeft(ChoiceSlot.this);
                    else
                        row.focusRight(ChoiceSlot.this);
                    suggestionListFocusStolen(highlighted);
                    return Response.DISMISS;
                default:
                    return Response.CONTINUE;
            }
        }

        @Override
        public void hidden()
        {
            JavaFXUtil.setPseudoclass("bj-transparent", true, pane);
            editor.endRecordingState(ChoiceSlot.this);
            dropdown.set(null);
        }
        
        private Optional<T> getCompletion(int highlighted)
        {
            // Pick a value if one was available to complete:
            if (highlighted != -1)//&& curDisplay.getText().length() > 0)
            {
                return Optional.of(choices.get(highlighted));
            }
            else if (dropdown.get().eligibleCount() == 1  && curDisplay.getText().length() > 0)
            {
                return Optional.of(choices.get(dropdown.get().getFirstEligible()));
            }
            return Optional.empty();
        }

        @Override
        public void suggestionListFocusStolen(int highlighted)
        {
            // Pick a value if one was available to complete:
            Optional<T> completion = getCompletion(highlighted);
            if (completion.isPresent())
            {
                setValue(completion.get());
            }
            else
            {
                setValue(previousSelection);
            }
        }
    }
    
    /**
     * Shows the suggestions dropdown, and highlights the given item (null means no highlight)
     */
    @OnThread(Tag.FXPlatform)
    public void showSuggestions(T curHighlight)
    {
        dropdown.set(
            new SuggestionList(editor,
                Utility.mapList(choices, t -> new SuggestionDetails(t.toString())), null,
                SuggestionList.SuggestionShown.RARE, i -> {
                    i = i < 0 ? 0 : i; futureDisplay.setText(choices.get(i).toString());
                },
                new ChoiceSuggestionListener())
            );
                
        dropdown.get().show(pane, new BoundingBox(0, 0, 0, pane.heightProperty().get()));
        
        dropdown.get().calculateEligible(curDisplay.getText(), false, false);
        dropdown.get().setHighlighted(curHighlight == null ? -1 : choices.indexOf(curHighlight), true);
        // Must come after we've set highlight:
        dropdown.get().updateVisual(curDisplay.getText());

        //Manvi jain
        String listOfChoices = "";
        for(T choice: choices){
            listOfChoices += choice.toString() + ", ";
        }

        //Manvi jain
        this.accessibleText = curHighlight.name() + " access permission type in drop down menu with options " + listOfChoices;

    }

    /**
     * If no selection has been made, defaultVal is returned.  Usually
     * you don't want a null value, you want some suitable empty value.
     */
    public T getValue(T defaultVal)
    {
        if (selection == null)
            return defaultVal;
        else
            return selection;
    }
    
    public void setValue(T value)
    {
        selection = value;
        curDisplay.setText(value == null ? "" : value.toString());
        futureDisplay.setText(curDisplay.getText());
        JavaFXUtil.runNowOrLater(() -> refreshError());
        JavaFXUtil.setPseudoclass("bj-transparent", isValid.apply(selection) && !dummyField.isFocused(), pane);
        editor.modifiedFrame(parentFrame, false);
    }

    @OnThread(Tag.FXPlatform)
    private void refreshError()
    {
        if (!isValid.apply(selection))
        {
            // Work around for combination of https://javafx-jira.kenai.com/browse/RT-32242
            // and https://javafx-jira.kenai.com/browse/RT-37434  Without this if, an error marker
            // drawn on a zero-height Canvas is later visible!
            if (errorMarker.getHeight() > 0.0)
            {
                errorMarker.addErrorMarker(this, 0, Integer.MAX_VALUE, false, b -> {}, new ReadOnlyBooleanWrapper(true));
            }
        }
        else
        {
            errorMarker.clearErrorMarkers(this);
        }
    }
    
    @OnThread(value = Tag.FXPlatform, ignoreParent = true)
    private class DummyTextField extends TextField
    {
        @OnThread(Tag.FX)
        public DummyTextField()
        {
            // Nothing to do.
        }
        
        @Override
        public void appendText(String s)
        {
            insertText(0, s);
        }

        @Override
        public void clear()
        {
            update("");
        }

        @Override
        public void copy()
        {
            ClipboardContent c = new ClipboardContent();
            c.putString(futureDisplay.getText());
            Clipboard.getSystemClipboard().setContent(c);
        }

        @Override
        public void cut()
        {
            copy();
            dropdown.get().setHighlighted(-1, false);
            update("");
        }

        @Override
        public boolean deletePreviousChar()
        {
            if (curDisplay.getText().length() > 0) {
                update(curDisplay.getText().substring(0, Math.max(0, curDisplay.getText().length() - 1)));
                return true;
            }
            return false;
        }

        @Override
        public void insertText(int pos, String s)
        {
            if (pos != 0)
                throw new IllegalStateException();
            else
                update(curDisplay.getText() + s);
        }

        @Override
        public void paste() {
            String clip = Clipboard.getSystemClipboard().getString();
            if (clip != null && !clip.equals(""))
                update(clip);
        }
        
        @Override
        public void replaceSelection(String s)
        {
            appendText(s);
        }
        
        @Override
        public void replaceText(IndexRange arg0, String s)
        {
            update(curDisplay.getText() + s);
        }

        @Override
        public void replaceText(int arg0, int arg1, String s)
        {
            update(curDisplay.getText() + s);
        }

        private void update(String newVal)
        {
            dropdown.get().calculateEligible(newVal, false, false);
            if (dropdown.get().eligibleCount() == 0)
            {
                //Invalid input; does not further complete any possible completions.  Rollback:
                dropdown.get().calculateEligible(curDisplay.getText(), false, false);
            }
            else
            {
                curDisplay.setText(newVal);
                dropdown.get().updateVisual(newVal);
            }
        }
    }

    @Override
    public ObservableList<Node> getComponents()
    {
        return FXCollections.observableArrayList((Node)pane);
    }

    @Override
    public void requestFocus(Focus on)
    {
        // The on parameter makes no difference in a choice field
        dummyField.requestFocus();
        
        // TODO if decided the place of the caret is important, replace the previous line with the next.
        /*
        if (on == Focus.LEFT)
            dummyField.positionCaret(0);
        else if (on == Focus.RIGHT)
            dummyField.positionCaret(dummyField.getLength());
        else if (on == Focus.SELECT_ALL)
            dummyField.selectAll();
         */
    }
    
    public void requestFocus()
    {
        // The on parameter makes no difference in a choice field
        requestFocus(null);
    }
    
    @Override
    public boolean isFocused()
    {
        return dummyField.isFocused();
    }

    public void flagErrorsAsOld()
    {
        // TODO 
    }
    
    public void removeOldErrors()
    {
        // TODO
    }

    public void cleanup()
    {
    }

    @Override
    public int getFocusInfo()
    {
        return -1; // No info of interest
    }

    @Override
    public Node recallFocus(int info)
    {
        requestFocus();
        return dummyField;
    }

    public Stream<CodeError> getCurrentErrors()
    {
        // TODO 
        return Stream.empty();
    }


    public Node getPrimaryFocus()
    {
        return dummyField;
    }


    @Override
    public TextOverlayPosition getOverlayLocation(int caretPos, boolean javaPos)
    {
        return TextOverlayPosition.nodeToOverlay(pane, 0.0, 0.0, curDisplay.fontProperty().get().getSize(), pane.getHeight());
    }


    @Override
    public void addError(CodeError err)
    {
        //TODO
    }
    
    @Override
    public void focusAndPositionAtError(CodeError err)
    {
        // Nothing to do: only one position in the slot when focused
    }


    @Override
    public void addUnderline(Underline u)
    {
    }


    @Override
    public void removeAllUnderlines()
    {
    }


    @Override
    public void saved()
    {        
    }

    @Override
    public List<? extends PossibleLink> findLinks()
    {
        // No links in a choice slot        
        return Collections.emptyList();
    }
    
    public void lostFocus()
    {        
    }
    
    public Frame getParentFrame()
    {
        return parentFrame;
    }
    
    public void setView(View oldView, View newView, SharedTransition animate)
    {
        dummyField.setDisable(newView != View.NORMAL);

        curDisplay.setView(oldView, newView, animate);
        if (newView != View.JAVA_PREVIEW)
        {
            animate.addOnStopped(() -> {
                curDisplay.minWidthProperty().set(Region.USE_PREF_SIZE);
                futureDisplay.setOpacity(1.0);
            });
        }
        else
        {
            futureDisplay.setOpacity(0.0);
        }
    }

    @Override
    public JavaFragment getSlotElement()
    {
        return null;
    }

    @Override
    public boolean isAlmostBlank()
    {
        return true; // Choice slots tend to not be actually empty, and they are easy to put a value in, so we count them as always near-blank
    }

    @Override
    public boolean isEditable()
    {
        return !dummyField.disableProperty().get();
    }

    @Override
    public void setEditable(boolean editable)
    {
        dummyField.setDisable(!editable);
        pane.setDisable(!editable);
    }

    @Override
    public Stream<? extends Node> makeDisplayClone(InteractionManager editor)
    {
        Stream<Label> labelClone = curDisplay.makeDisplayClone(editor);
        // Should only be one node anyway
        StackPane clone = new StackPane();
        clone.getChildren().addAll(labelClone.peek(l -> {
            l.setAlignment(Pos.CENTER_LEFT);
            l.prefWidthProperty().bind(curDisplay.prefWidthProperty());
        }).collect(Collectors.toList()));
        JavaFXUtil.bindList(clone.getStyleClass(), pane.getStyleClass());
        JavaFXUtil.bindPseudoclasses(clone, pane.getPseudoClassStates());
        clone.minHeightProperty().bind(pane.heightProperty());
        clone.minWidthProperty().bind(pane.widthProperty());
        clone.prefHeightProperty().bind(pane.heightProperty());
        return Stream.of(clone);
    }

    @Override
    public ObservableBooleanValue effectivelyFocusedProperty()
    {
        return effectivelyFocusedProperty;
    }

    @Override
    public int calculateEffort()
    {
        // Not much effort to select choice, and often left as-is; approximate as one keypress:
        return 1;
    }

<<<<<<< HEAD
    public List<T> getChoices(){
        return choices;
    }



    //Manvi Jain
    public void setAccessibilityHelpSlots(String helpText) {
        this.getComponents().get(0).setAccessibleRoleDescription(helpText);
    }
=======
    @Override
    public abstract String getXPathForElementAt(double sceneX, double sceneY, LocationMap locationMap, String xpathParent, boolean includePseudoElements, boolean includeSubstringIndex);
>>>>>>> b4ecb16e
}<|MERGE_RESOLUTION|>--- conflicted
+++ resolved
@@ -690,7 +690,9 @@
         return 1;
     }
 
-<<<<<<< HEAD
+    @Override
+    public abstract String getXPathForElementAt(double sceneX, double sceneY, LocationMap locationMap, String xpathParent, boolean includePseudoElements, boolean includeSubstringIndex);
+
     public List<T> getChoices(){
         return choices;
     }
@@ -701,8 +703,4 @@
     public void setAccessibilityHelpSlots(String helpText) {
         this.getComponents().get(0).setAccessibleRoleDescription(helpText);
     }
-=======
-    @Override
-    public abstract String getXPathForElementAt(double sceneX, double sceneY, LocationMap locationMap, String xpathParent, boolean includePseudoElements, boolean includeSubstringIndex);
->>>>>>> b4ecb16e
 }