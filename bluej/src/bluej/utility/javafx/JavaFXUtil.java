--- conflicted
+++ resolved
@@ -1,2255 +1,2251 @@
-/*
- This file is part of the BlueJ program. 
-<<<<<<< HEAD
- Copyright (C) 2014,2015,2016,2017,2018,2019,2020,2021 Michael Kölling and John Rosenberg
-=======
- Copyright (C) 2014,2015,2016,2017,2018,2019,2021 Michael Kölling and John Rosenberg
->>>>>>> f0a1e3e5
- 
- This program is free software; you can redistribute it and/or 
- modify it under the terms of the GNU General Public License 
- as published by the Free Software Foundation; either version 2 
- of the License, or (at your option) any later version. 
- 
- This program is distributed in the hope that it will be useful, 
- but WITHOUT ANY WARRANTY; without even the implied warranty of 
- MERCHANTABILITY or FITNESS FOR A PARTICULAR PURPOSE.  See the 
- GNU General Public License for more details. 
- 
- You should have received a copy of the GNU General Public License 
- along with this program; if not, write to the Free Software 
- Foundation, Inc., 51 Franklin Street, Fifth Floor, Boston, MA  02110-1301, USA. 
- 
- This file is subject to the Classpath exception as provided in the  
- LICENSE.txt file that accompanied this code.
- */
-package bluej.utility.javafx;
-
-import bluej.Config;
-import bluej.editor.stride.CodeOverlayPane.WidthLimit;
-import bluej.editor.stride.FXTabbedEditor;
-import bluej.editor.stride.WindowOverlayPane;
-import bluej.stride.generic.InteractionManager;
-import bluej.utility.Debug;
-import bluej.utility.Utility;
-import javafx.animation.Animation;
-import javafx.animation.FadeTransition;
-import javafx.animation.KeyFrame;
-import javafx.animation.Timeline;
-import javafx.application.Platform;
-import javafx.beans.binding.*;
-import javafx.beans.property.*;
-import javafx.beans.value.ChangeListener;
-import javafx.beans.value.ObservableBooleanValue;
-import javafx.beans.value.ObservableValue;
-import javafx.collections.*;
-import javafx.css.*;
-import javafx.embed.swing.SwingFXUtils;
-import javafx.event.EventHandler;
-import javafx.geometry.Bounds;
-import javafx.geometry.Insets;
-import javafx.geometry.Point2D;
-import javafx.print.Printer;
-import javafx.print.PrinterJob;
-import javafx.scene.Node;
-import javafx.scene.Scene;
-import javafx.scene.SnapshotParameters;
-import javafx.scene.canvas.Canvas;
-import javafx.scene.canvas.GraphicsContext;
-import javafx.scene.control.Label;
-import javafx.scene.control.Menu;
-import javafx.scene.control.MenuBar;
-import javafx.scene.control.MenuItem;
-import javafx.scene.control.ScrollPane;
-import javafx.scene.control.ScrollPane.ScrollBarPolicy;
-import javafx.scene.control.SeparatorMenuItem;
-import javafx.scene.control.TextField;
-import javafx.scene.control.*;
-import javafx.scene.image.Image;
-import javafx.scene.image.ImageView;
-import javafx.scene.image.WritableImage;
-import javafx.scene.input.*;
-import javafx.scene.input.KeyCombination.Modifier;
-import javafx.scene.layout.Region;
-import javafx.scene.layout.StackPane;
-import javafx.scene.paint.Color;
-import javafx.scene.paint.Paint;
-import javafx.scene.text.Font;
-import javafx.scene.text.Text;
-import javafx.stage.Modality;
-import javafx.stage.Stage;
-import javafx.stage.Window;
-import javafx.util.Duration;
-import threadchecker.OnThread;
-import threadchecker.Tag;
-
-import javax.imageio.ImageIO;
-import javax.swing.*;
-import java.awt.*;
-import java.awt.event.MouseListener;
-import java.awt.image.RenderedImage;
-import java.io.File;
-import java.io.IOException;
-import java.net.MalformedURLException;
-import java.util.List;
-import java.util.*;
-import java.util.function.BiFunction;
-import java.util.function.Function;
-import java.util.function.Supplier;
-
-/**
- * JavaFXUtil is a collection of static utility methods for JavaFX-related code
- * (effectively, the JavaFX sibling of Utility).
- */
-public class JavaFXUtil
-{
-    /**
-     * Sets the given CSS pseudo-class (bit after the colon in CSS selector) to given
-     * state for given nodes
-     * @param pseudoClassName The name of the CSS pseudo-class, e.g. "bj-pinned".  Must begin with "bj-" to avoid confusion with built in FX classes
-     * @param enabled Should the class state be set to on (true) or off (false)
-     * @param nodes A list of nodes so add/remove the pseudoclass from (based on the "enabled" parameter)
-     */
-    public static void setPseudoclass(String pseudoClassName, boolean enabled, Node... nodes)
-    {
-        if (!pseudoClassName.startsWith("bj-") && !pseudoClassName.startsWith("gf-"))
-            throw new IllegalArgumentException("Our pseudoclasses should begin with bj- or gf- to avoid confusion with JavaFX's pseudo classes");
-        
-        for (Node node : nodes)
-            node.pseudoClassStateChanged(PseudoClass.getPseudoClass(pseudoClassName), enabled);        
-    }
-
-    /**
-     * Checks if the given pseudo-class is currently enabled on the given node
-     * @param node The JavaFX node
-     * @param pseudoClassName The name of the pseudo-class.
-     * @return Whether the class is currently enabled on that node or not.
-     */
-    public static boolean hasPseudoclass(Styleable node, String pseudoClassName)
-    {
-        return node.getPseudoClassStates().stream().filter(p -> p.getPseudoClassName().equals(pseudoClassName)).count() > 0;
-    }
-    
-    /**
-     * Turns on the pseudoclass with the given index, and turns off all others in the list.
-     * 
-     * @param node Node to apply to
-     * @param index Which index (zero-based) of pseudoClasses to turn on (-1 if none)
-     * @param pseudoClasses The list of pseudo-classes to turn off (except for index, which is turned on)
-     */
-    public static void selectPseudoClass(Node node, int index, String... pseudoClasses)
-    {
-        for (int i = 0; i < pseudoClasses.length; i++)
-        {
-            JavaFXUtil.setPseudoclass(pseudoClasses[i], i == index, node);
-        }
-    }
-
-    /**
-     * Adds the given CSS style-class[es] to the node.
-     *
-     * @param node The node to apply to
-     * @param styleClasses The CSS style-classes to be added.
-     */
-    public static void addStyleClass(Styleable node, String... styleClasses)
-    {
-        addStyleClass(node, FXCollections.observableArrayList(styleClasses));
-    }
-
-    /**
-     * Adds the given CSS style-class[es] to the node.
-     *
-     * JavaFX doesn't usually care if you add the same class many times to a node.  In contrast, this method
-     * makes sure that a class is only applied once (effectively models the classes on a node as a
-     * set, not a list).  Generally, you should try to avoid dynamically turning classes on
-     * or off, anyway, and use pseudo-classes instead.
-     *
-     * @param node The node to apply to
-     * @param styleClasses The list of CSS style-classes to add.
-     */
-    public static void addStyleClass(Styleable node, ObservableList<String> styleClasses)
-    {
-        for (String styleClass : styleClasses)
-        {
-            if (!node.getStyleClass().contains(styleClass))
-                node.getStyleClass().add(styleClass);
-        }
-    }
-
-    /**
-     * Like addStyleClass but also returns the node.  Useful as part of a builder
-     * pattern, when you want to add a style-class for a new node, but you don't
-     * otherwise need to store it in a variable before passing it to a method, e.g
-     * pane.setTop(JavaFXUtil.withStyleClass(new Label("Information:"), "label-info"));
-     */
-    public static <T extends Styleable> T withStyleClass(T node, String... styleClasses)
-    {
-        addStyleClass(node, styleClasses);
-        return node;
-    }
-
-    /**
-     * Removes the given CSS style-class to the node.
-     * 
-     * JavaFX doesn't care if you add the same class many times to a node, and if you're not
-     * careful when removing a style-class, you may only remove one instance and not all.  This method
-     * makes sure that all copies of a class are removed (effectively models the classes on a node as a 
-     * set, not a list). 
-     * 
-     * Generally, you should try to avoid dynamically turning classes on or off, anyway,
-     * and use pseudo-classes instead. Therefore, eventually we should remove this method.
-     * It has been kept for now as one JavaFX control (Tab) doesn't accept pseudo-classes.
-     * 
-     * @param node The node to apply to.
-     * @param styleClasses The style-classes to remove.
-     */
-    public static void removeStyleClass(Styleable node, String... styleClasses)
-    {
-        //removeAll gets rid of all instances of all of styleClasses:
-        node.getStyleClass().removeAll(styleClasses);
-    }
-
-    /**
-     * Since JavaFX has no font metrics, we make our own.  The only way to
-     * measure a JavaFX string is to render an off-screen text.  To avoid the repeated
-     * expense, we keep a cache of font-size & text-content to width.
-     * We do this for up to 3 font sizes, and up to 10k strings per font size
-     * (This may seem a lot, but we usually measure substrings too, so we end up with
-     * (num strings * avg string length) strings in cache.  See FXCache for more
-     * details on cache behaviour.
-     */
-    private static final FXCache<Font, FXCache<String, Double>> measured =
-        new FXCache<>(f -> new FXCache<>(s -> {
-            if (s == null || s.length() == 0)
-                return 0.0;
-
-            //Not a very elegant way to get the size of the text, but only way to really do it
-            //See e.g. http://stackoverflow.com/questions/13015698/
-            Text text = new Text(s);
-            text.setFont(f);
-            return text.getLayoutBounds().getWidth();
-        }, 10000), 3);
-
-    /**
-     * Measure the given string content using the given node's font.
-     * 
-     * @return Width of the string, when rendered in that font, in [logical] pixels.
-     *         Does not have to be integer.
-     */
-    public static double measureString(TextInputControl node, String str)
-    {
-        return measureString(node, str, true, true);
-    }
-    /**
-     * Measure the given string content using the given node's font.
-     *
-     * @param includeLeftInset Whether to include node.getInsets().getLeft() in the width
-     * @param includeRightInset Whether to include node.getInsets().getRight() in the width
-     * @return Width of the string, when rendered in that font, in [logical] pixels.
-     *         Does not have to be integer.
-     */
-    public static double measureString(TextInputControl node, String str, boolean includeLeftInset, boolean includeRightInset)
-    {
-        return measureString(node, str, node.getFont(), includeLeftInset, includeRightInset);
-    }
-
-    /**
-     * Measure the given string content using the given font.
-     *
-     * @param node The node from which to take the insets, but NOT the font
-     * @param str The string to measure the size of
-     * @param overrideFont The font to use for measuring
-     * @param includeLeftInset Whether to include node.getInsets().getLeft() in the width
-     * @param includeRightInset Whether to include node.getInsets().getRight() in the width
-     * @return Width of the string, when rendered in that font, in [logical] pixels.
-     *         Does not have to be integer.
-     */
-    public static double measureString(TextInputControl node, String str, Font overrideFont, boolean includeLeftInset, boolean includeRightInset)
-    {
-        return measured.get(overrideFont).get(str) + (includeLeftInset ? node.getInsets().getLeft() : 0.0) + (includeRightInset ? node.getInsets().getRight() : 0.0);
-    }
-
-    /**
-     * Measure the given string content using the font of the given node.
-     * @return Width of the string, when rendered in that font, in [logical] pixels.
-     *         Does not have to be integer.
-     */
-    public static double measureString(Labeled node, String str)
-    {
-        return measured.get(node.getFont()).get(str) + node.getLabelPadding().getLeft() + node.getLabelPadding().getRight() + node.getPadding().getLeft() + node.getPadding().getRight();
-    }
-
-    /** Gets a new CssMetaData instance for the given property of the class.
-     *  Assumes the property is always settable.  Thus do not pass a property that might be
-     *  set or bound by other code.
-     *  
-     *  @param propertyName The name, in CSS, of the property (e.g. "-bj-indent-width")
-     *  @param propGetter An accessor on type T for the correspoding JavaFX property
-     */
-    public static <T extends Styleable> CssMetaData<T, Number> cssSize(String propertyName, Function<T, SimpleStyleableDoubleProperty> propGetter)
-    {
-        return new CssMetaData <T, Number >(propertyName, StyleConverter.getSizeConverter()) {
-            @Override
-            public boolean isSettable(T node)
-            {
-                return true;
-            }
-
-            @Override
-            public StyleableProperty <Number > getStyleableProperty(T node) {
-                return propGetter.apply(node);
-            }
-        };
-    }
-
-    /** Gets a new CssMetaData instance for the given property of the class.
-     *  Assumes the property is always settable.  Thus do not pass a property that might be
-     *  set or bound by other code.
-     *
-     *  @param propertyName The name, in CSS, of the property (e.g. "-bj-highlight-color")
-     *  @param propGetter An accessor on type T for the correspoding JavaFX property
-     */
-    public static <T extends Styleable> CssMetaData<T, Color> cssColor(String propertyName, Function<T, SimpleStyleableObjectProperty<Color>> propGetter)
-    {
-        return new CssMetaData <T, Color >(propertyName, StyleConverter.getColorConverter()) {
-            @Override
-            public boolean isSettable(T node)
-            {
-                return true;
-            }
-
-            @Override
-            public StyleableProperty <Color> getStyleableProperty(T node) {
-                return propGetter.apply(node);
-            }
-        };
-    }
-
-    
-    /** Gets a new CssMetaData instance for the given property of the class.
-     *  Assumes the property is always settable.  Thus do not pass a property that might be
-     *  set or bound by other code.
-     *  
-     *  WARNING: Using this at the moment will encounter bug RT-38723:
-     *  https://javafx-jira.kenai.com/browse/RT-38723
-     */
-    public static <T extends Styleable> CssMetaData<T, Insets> cssInsets(String propertyName, Function<T, StyleableObjectProperty<Insets>> propGetter)
-    {
-        return new CssMetaData <T, Insets >(propertyName, StyleConverter.getInsetsConverter(), Insets.EMPTY) {
-            @Override
-            public boolean isSettable(T node)
-            {
-                return true;
-            }
-
-            @Override
-            public StyleableProperty <Insets> getStyleableProperty(T node) {
-                return propGetter.apply(node);
-            }
-        };
-    }
-
-    /**
-     * Writes the given image to the given filename as a PNG
-     */
-    public static void writeImageTo(WritableImage image, String filename)
-    {
-        File file = new File(filename);
-        RenderedImage renderedImage = SwingFXUtils.fromFXImage(image, null);
-        try
-        {
-            ImageIO.write(
-                renderedImage,
-                "png",
-                file);
-        } catch (IOException e)
-        {
-            Debug.reportError(e);
-        }
-    }
-
-    /**
-     * Works around a problem where key-presses of function keys in text fields
-     * do not call accelerators.  See comments in method.
-     * 
-     * @param field The field on which to work around the issue.
-     */
-    public static void workAroundFunctionKeyBug(TextField field)
-    {
-        // Work around taken from http://stackoverflow.com/questions/28239019/javafx-accelerator-not-working-when-textfield-has-focus
-        // to work about this bug https://bugs.openjdk.java.net/browse/JDK-8089884 due to be fixed in JDK 9
-        field.addEventHandler(KeyEvent.KEY_RELEASED, e -> {
-            switch (e.getCode())
-            {
-                case F1:
-                case F2:
-                case F3:
-                case F4:
-                case F5:
-                case F6:
-                case F7:
-                case F8:
-                case F9:
-                case F10:
-                case F11:
-                case F12:
-                    //handle function key shortcut  if defined
-                    Runnable r = field.getScene().getAccelerators().get(new KeyCodeCombination(e.getCode()));
-                    if (r != null)
-                    {
-                        r.run();
-                        e.consume();
-                    }
-                    break;
-                default:
-                    break;
-            }
-        });
-    }
-
-    /**
-     * Makes a clone of the given label by copying its style and content.
-     * The copying uses binding, so it will keep up to date with the original afterwards.
-     * 
-     * @param l The label to copy
-     * @param fontSize The font size property (e.g. "12pt") to use for font size 
-     */
-    public static Label cloneLabel(Label l, ObservableValue<String> fontSize)
-    {
-        Label copy = new Label();
-        copy.textProperty().bind(l.textProperty());
-        bindList(copy.getStyleClass(), l.getStyleClass());
-        copy.styleProperty().bind(l.styleProperty().concat(fontSize));
-        bindPseudoclasses(copy, l.getPseudoClassStates());
-        return copy;
-    }
-
-    /**
-     * Helper method to copy the source image to the destination X, Y position in the dest image
-     */
-    public static void blitImage(WritableImage dest, int xOffset, int yOffset, Image src)
-    {
-        dest.getPixelWriter().setPixels(xOffset, yOffset, (int)(Math.ceil(src.getWidth())), (int)(Math.ceil(src.getHeight())), src.getPixelReader(), 0, 0);
-    }
-
-    /**
-     * Given an ObservableValue with a source object, and a function to get an ObservableValue property of the source object,
-     * forms a binding that watches for updates of either the source object or the property of the current
-     * source object, to form a virtual observable value for object.property
-     *
-     * If at any time object becomes null, the returned observable will use the default value.  Null will never be passed
-     * to property.
-     *
-     * @param object The source object on which to apply the property
-     * @param property The property to apply to the current source object
-     * @param def The default value to use when source is null
-     * @param <S> The type of the source object
-     * @param <T> The type inside the property
-     * @return An observable corresponding to object.property
-     */
-    @OnThread(Tag.FXPlatform)
-    public static <S, T> ObservableValue<T> applyPlatform(ObservableValue<S> object, FXPlatformFunction<S, ObservableValue<T>> property, T def)
-    {
-        // Easier to create new property and use change listeners to update the binding than try
-        // to make an all-in-one binding:
-        ObjectProperty<T> r = new SimpleObjectProperty<>(object.getValue() == null ? def : property.apply(object.getValue()).getValue());
-
-        addChangeListenerPlatform(object, value -> {
-            r.unbind();
-
-            if (value == null)
-            {
-                r.setValue(def);
-                // r is left unbound;
-            }
-            else
-            {
-                // Bind r to the inner property, until object changes:
-                r.bind(property.apply(value));
-            }
-        });
-
-        return r;
-    }
-
-    /**
-     * Creates a Boolean property which tracks the value of the given source property, but adds
-     * delays to copying the true and/or false values.
-     *
-     * It is possible, if the value keeps flipping backwards and forwards during the delay windows,
-     * that you may not see the change copied for a long time.
-     *
-     * @param source The boolean value to copy into the returned property
-     * @param delayToTrue The delay to wait before copying a true value.  Pass Duration.ZERO for no delay.
-     * @param delayToFalse The delay to wait before copying a false value.  Pass Duration.ZERO for no delay.
-     * @return A property as described.
-     */
-    public static ReadOnlyBooleanProperty delay(ObservableBooleanValue source, Duration delayToTrue, Duration delayToFalse)
-    {
-        SimpleBooleanProperty delayed = new SimpleBooleanProperty(source.get());
-
-        source.addListener(new ChangeListener<Boolean>()
-        {
-            // The task to cancel the previous copy:
-            private FXPlatformRunnable cancel = null;
-            @Override
-            // Assume we are on FX thread (could be dangerous)
-            // Tag lets us circumvent thread checker:
-            @OnThread(value = Tag.FXPlatform, ignoreParent = true)
-            public void changed(ObservableValue<? extends Boolean> observable, Boolean oldValue, Boolean newValue)
-            {
-                if (cancel != null)
-                    cancel.run();
-                if (newValue.booleanValue())
-                    cancel = runAfter(delayToTrue, () -> delayed.set(true));
-                else
-                    cancel = runAfter(delayToFalse, () -> delayed.set(false));
-            }
-        });
-
-        return delayed;
-    }
-
-    @OnThread(Tag.FX)
-    public static void ifOnPlatform(FXPlatformRunnable action)
-    {
-        if (Platform.isFxApplicationThread())
-        {
-            // Circumvent thread checker:
-            ((Runnable)action::run).run();
-        }
-    }
-
-    public static void addFocusListener(Stage focusTarget, FXPlatformConsumer<Boolean> listener)
-    {
-        // We know focused property can only be altered on FX thread:
-        focusTarget.focusedProperty().addListener((obs, oldVal, newVal) ->
-                // Circumvent thread checker:
-                ((FXConsumer<Boolean>)listener::accept).accept(newVal));
-    }
-
-    public static void addFocusListener(Node focusTarget, FXPlatformConsumer<Boolean> listener)
-    {
-        // We know focused property can only be altered on FX thread:
-        focusTarget.focusedProperty().addListener((obs, oldVal, newVal) ->
-                // Circumvent thread checker:
-                ((FXConsumer<Boolean>)listener::accept).accept(newVal));
-    }
-
-    /**
-     * Run an action on the FX platform thread - either now (if called on the platform thread) or
-     * at some indeterminate time (if called from a different thread).
-     * <p>
-     * This method is inherently dangerous and its use should usually be avoided.
-     * <p>
-     * Calling this from a method tagged with @OnThread(Tag.FX) will potentially run the action
-     * simultaneously with the calling thread, which may well cause concurrency bugs. Furthermore
-     * if on the "FX" (loading) thread then the design should generally not require swapping to the
-     * FX platform thread at all.
-     * <p>
-     * Calling this from a method tagged with @OnThread(Tag.FXPlatform) is redundant. Instead, just
-     * run the action directly. 
-     */
-    @OnThread(Tag.Any)
-    @SuppressWarnings("threadchecker")
-    public static void runNowOrLater(FXPlatformRunnable action)
-    {
-        if (Platform.isFxApplicationThread())
-        {
-            action.run();
-        }
-        else
-        {
-            Platform.runLater(action::run);
-        }
-    }
-
-     /**
-     * Shows a dialog to the user (with OK/Cancel buttons) asking them to confirm an action
-     * 
-     * @param titleLabel The string to look up in the labels file for the title of the dialog
-     * @param messageLabel The string to look up in the labels file for the message of the dialog
-     * @param parent The parent window to block with the modal dialog.  Can be null.
-     * @param bringToFront If true, should specially execute code to bring app and window to front.
-     * @return True if the user clicked OK, false if the user clicked Cancel or otherwise closed the dialog.
-     */
-    @OnThread(Tag.FXPlatform)
-    public static boolean confirmDialog(String titleLabel, String messageLabel, Window parent, boolean bringToFront)
-    {
-        Alert alert = new Alert(Alert.AlertType.CONFIRMATION, Config.getString(messageLabel), ButtonType.OK, ButtonType.CANCEL);
-        alert.setTitle(Config.getString(titleLabel));
-        alert.setHeaderText(alert.getTitle());
-        alert.initOwner(parent);
-        alert.initModality(Modality.WINDOW_MODAL);
-        if (bringToFront)
-        {
-            listenOnce(alert.showingProperty(), showing -> {
-                    if (showing) {
-                        Utility.bringToFrontFX(alert.getDialogPane().getScene().getWindow());
-                    }
-            });
-        }
-        // Without this line, text will be truncated not wrapped:
-        alert.getDialogPane().setMinHeight(Region.USE_PREF_SIZE);
-        Optional<ButtonType> pressed = alert.showAndWait();
-        return ButtonType.OK == pressed.orElse(ButtonType.CANCEL);
-    }
-
-    /**
-     * Shows an error dialog to the user, with an OK button
-     * 
-     * 
-     */
-    @OnThread(Tag.FXPlatform)
-    public static void errorDialog(String titleLabel, String messageLabel)
-    {
-        Alert alert = new Alert(Alert.AlertType.ERROR, Config.getString(messageLabel), ButtonType.OK);
-        alert.setTitle(Config.getString(titleLabel));
-        alert.setHeaderText(alert.getTitle());
-        alert.showAndWait();
-    }
-
-    /**
-     * Binds the on/off state of a pseudo-class to the given binding (true = pseudo-class present).
-     * 
-     * Note that if no reference is maintained to the BooleanBinding, it can get GC-ed,
-     * in which case this method will no longer update the pseudo-class.  This is unlikely
-     * to be what you want, so you should retain a reference to the exact binding passed
-     * to this method for as long as you want the update to occur.
-     * 
-     * @param node
-     * @param pseudoClass
-     * @param on
-     */
-    public static void bindPseudoclass(Node node, String pseudoClass, BooleanExpression on)
-    {
-        setPseudoclass(pseudoClass, on.get(), node);
-        addChangeListener(on, b -> setPseudoclass(pseudoClass, b, node));
-    }
-
-    public static void scrollTo(ScrollPane scrollPane, Node target)
-    {
-        double scrollWidth = scrollPane.getContent().getBoundsInLocal().getWidth();
-        double scrollHeight = scrollPane.getContent().getBoundsInLocal().getHeight();
-        
-        Bounds b = scrollPane.getContent().sceneToLocal(target.localToScene(target.getBoundsInLocal()));
-        Bounds viewPortBounds = scrollPane.getViewportBounds();
-        
-        // try to center the scrolling in the viewport
-        if (scrollPane.getHbarPolicy() != ScrollBarPolicy.NEVER && scrollWidth != 0)
-        {
-            double hValue = (b.getMinX() - 0.5*viewPortBounds.getWidth()) / (scrollWidth-viewPortBounds.getWidth());
-            // clamp the value between 0 and 1 to make sure we're in the scrolling values range
-            scrollPane.setHvalue((hValue < 0) ? 0 : (hValue > 1) ? 1 : hValue);
-        }
-        if (scrollPane.getVbarPolicy() != ScrollBarPolicy.NEVER && scrollHeight != 0)
-        {
-            double vValue = (b.getMinY() - 0.5*viewPortBounds.getHeight()) / (scrollHeight-viewPortBounds.getHeight());
-            // clamp the value between 0 and 1 to make sure we're in the scrolling values range
-            scrollPane.setVvalue((vValue < 0) ? 0 : (vValue > 1) ? 1 : vValue);
-        }
-    }
-
-    /**
-     * Runs some FX initialisation on any thread.
-     *
-     * We probably need to revisit the threading model.  Nowadays, FXPlatform means actually
-     * on the FX Platform thread, and FX means messing with FX, but this can happen in a background
-     * thread to support faster loading, as long as you don't add it to the scene.  But really,
-     * this means Tag.FX code should be executable on the Swing event thread, because
-     * there's no problem if you're just loading.  But if we let Tag.Swing call Tag.FX
-     * then we're going to mask all sorts of problems in existing code at the moment.
-     * So I've made this method for now, which lets you initialise FX items on
-     * the Swing thread, but at least makes it explicit that you're meaning to do it.
-     *
-     * @param initCode
-     * @param <T>
-     * @return
-     */
-    @OnThread(Tag.Any)
-    public static <T> T initFX(FXSupplier<T> initCode)
-    {
-        // Defeat thread checker:
-        return ((Supplier<T>)initCode::get).get();
-    }
-
-    /**
-     * Scales the points by the given scale, and snaps them to nearest integer
-     */
-    public static void scalePolygonPoints(javafx.scene.shape.Polygon polygon, double scale, boolean rotate90)
-    {
-        for (int i = 0; i < polygon.getPoints().size(); i += 2)
-        {
-            if (rotate90)
-            {
-                // Swapping, so we need a temporary:
-                double t = polygon.getPoints().get(i + 1) * scale;
-                polygon.getPoints().set(i + 1, polygon.getPoints().get(i) * scale);
-                polygon.getPoints().set(i, t);
-            }
-            else
-            {
-                polygon.getPoints().set(i, polygon.getPoints().get(i) * scale);
-                polygon.getPoints().set(i + 1, polygon.getPoints().get(i + 1) * scale);
-            }
-        }
-    }
-
-    /**
-     * Make a printer job.  By default, JavaFX tries to create a job with
-     * the default printer, and returns null if that printer is not available.
-     * If this happens, we try making a job with any other available printer.
-     */
-    public static PrinterJob createPrinterJob()
-    {
-        PrinterJob job = PrinterJob.createPrinterJob();
-        if (job == null)
-        {
-            for (Printer printer : Printer.getAllPrinters())
-            {
-                job = PrinterJob.createPrinterJob(printer);
-                if (job != null)
-                    return job;
-            }
-        }
-        return job;
-    }
-
-    /**
-     * By default, scroll panes leave their content at its preferred size, and then add scroll bars
-     * if that is bigger than the scroll pane size.  But often, what we want is twofold:
-     *  - If the preferred size is bigger than the scroll pane, add scroll bars
-     *  - BUT if the preferred size is smaller than the scroll pane, resize to fit the whole scroll pane.
-     *  This method makes the scroll pane have that behaviour.
-     */
-    @OnThread(Tag.FX)
-    public static void expandScrollPaneContent(ScrollPane scrollPane)
-    {
-        // Make content expand to fill when smaller than viewport, but scroll once larger than viewport:
-        // Taken from https://reportmill.wordpress.com/2014/06/03/make-scrollpane-content-fill-viewport-bounds/
-        addChangeListener(scrollPane.viewportBoundsProperty(), bounds -> {
-            boolean oldFitToWidth = scrollPane.isFitToWidth();
-            boolean oldFitToHeight = scrollPane.isFitToHeight();
-            scrollPane.setFitToWidth(scrollPane.getContent().prefWidth(-1) < bounds.getWidth());
-            scrollPane.setFitToHeight(scrollPane.getContent().prefHeight(-1) < bounds.getHeight());
-            // It seems that the layout of the scroll pane content isn't always updated by just changing
-            // the fit-to flags, so we also request a layout of the content if applicable:
-            if (scrollPane.getContent() instanceof Region && (oldFitToWidth != scrollPane.isFitToWidth() || oldFitToHeight != scrollPane.isFitToHeight()))
-            {
-                ((Region) scrollPane.getContent()).requestLayout();
-            }
-        });
-    }
-
-    /**
-     * Loads the given file as a JavaFX Image.
-     *
-     * @param image  The system file of the image to load.
-     *               If null, null will definitely be returned.
-     * @return       The image if successfully loaded, null otherwise.
-     */
-    public static Image loadImage(File image)
-    {
-        if (image != null)
-        {
-            try
-            {
-                return new Image(image.toURI().toURL().toExternalForm());
-            }
-            catch (MalformedURLException e)
-            {
-                Debug.reportError(e);
-            }
-        }
-        
-        return null;
-    }
-
-    /**
-     * Loads a JavaFX Image from the path given
-     *
-     * @param path  The path of the image to load.
-     *              If null, null will definitely be returned.
-     * @return      The image if successfully loaded, null otherwise.
-     */
-    public static Image loadImage(String path)
-    {
-        return path == null ? null : loadImage(new File(path));
-    }
-
-    /**
-     * Make a single menu item with a graphics node.
-     * 
-     * @param nameKey The key to lookup via Config.getString for the name
-     * @param icon The node which has the icon of the menu item. It has to be
-     *             an ImageView to get the icons working (at least on Mac).
-     * @param accelerator The accelerator if any (null if none)
-     * @param action The action to perform when the menu item is activated
-     * @param binding  The binding for disabling the menu item (may be null).
-     * 
-     * @return The MenuItem combining all these items.
-     */
-    public static MenuItem makeMenuItem(String nameKey, ImageView icon, KeyCombination accelerator,
-                                        FXPlatformRunnable action, ObservableValue<Boolean> binding)
-    {
-        MenuItem item = makeMenuItem(nameKey, accelerator, action, binding);
-        item.setGraphic(icon);
-        return item;
-    }
-
-    /**
-     * Make a single menu item.
-     * 
-     * @param nameKey The key to lookup via Config.getString for the name
-     * @param accelerator The accelerator if any (null if none)
-     * @param action The action to perform when the menu item is activated
-     * @param binding  The binding for disabling the menu item (may be null).
-     * 
-     * @return The MenuItem combining all these items.
-     */
-    public static MenuItem makeMenuItem(String nameKey, KeyCombination accelerator,
-                                        FXPlatformRunnable action, ObservableValue<Boolean> binding)
-    {
-        MenuItem item = makeMenuItem(Config.getString(nameKey), action, accelerator);
-        if (binding != null)
-        {
-            item.disableProperty().bind(binding);
-        }
-        return item;
-    }
-
-    public static void runAfterNextLayout(Scene scene, FXPlatformRunnable runnable)
-    {
-        if (scene != null)
-        {
-            scene.addPostLayoutPulseListener(new Runnable()
-            {
-                @Override
-                public void run()
-                {
-                    runPlatformLater(runnable);
-                    scene.removePostLayoutPulseListener(this);
-                }
-            });
-        }
-    }
-
-    /**
-     * Add a keyboard handler to the scene that listens for Cmd-M presses
-     * and minimises the window.  Does nothing if not on Mac.
-     * @param window The target window to minimise.  Make sure that you
-     *               have called setScene() before you call this method!
-     */
-    public static void addMacMinimiseShortcutHandler(Stage window)
-    {
-        window.getScene().addEventHandler(KeyEvent.KEY_PRESSED, e -> {
-            if (Config.isMacOS() && e.getCode() == KeyCode.M && e.isMetaDown() && !e.isShiftDown())
-            {
-                window.setIconified(true);
-            }
-        });
-    }
-
-    /**
-     * A builder pattern for lists.
-     */
-    public static class ListBuilder<T>
-    {
-        private ArrayList<T> list;
-
-        private ListBuilder(List<T> list)
-        {
-            this.list = new ArrayList<>(list);
-        }
-
-        /**
-         * Add another item to the list, return this builder again.
-         */
-        public ListBuilder<T> add(T t)
-        {
-            list.add(t);
-            return this;
-        }
-
-        /**
-         * Turn the builder into an actual (unmodifiable) list
-         */
-        public List<T> build()
-        {
-            return Collections.unmodifiableList(list);
-        }
-    }
-    
-    /**
-     * Helper method for extending a super-class's CSS meta data with some of your own
-     */
-    public static ListBuilder<CssMetaData<? extends Styleable, ?>> extendCss(
-            List<CssMetaData<? extends Styleable, ?>> superClassCssMetaData)
-    {
-        return new ListBuilder<CssMetaData<? extends Styleable, ?>>(superClassCssMetaData);
-    }
-
-    /**
-     * Adds handlers to the given node so that a popup menu is shown (via the given function)
-     * when appropriate.
-     * @param node The node to listen for the mouse events on
-     * @param showContextMenu The function to call to show the menu.  The parameters are X and Y
-     *                        screen (*NOT* scene) coordinates.  Returns true if the menu was shown.
-     */
-    public static void listenForContextMenu(Node node, FXPlatformBiFunction<Double, Double, Boolean> showContextMenu, KeyCode... otherKeys)
-    {
-        EventHandler<MouseEvent> popupHandler = e -> {
-            if (e.isPopupTrigger())
-            {
-                if (showContextMenu.apply(e.getScreenX(), e.getScreenY()))
-                    e.consume();
-            }
-        };
-        
-        // According to docs for isPopupTrigger, we need this handler on pressed and released:
-        node.addEventHandler(MouseEvent.MOUSE_PRESSED, popupHandler);
-        node.addEventHandler(MouseEvent.MOUSE_RELEASED, popupHandler);
-
-        
-        node.addEventHandler(KeyEvent.KEY_PRESSED, e -> {
-            if (e.getCode() == KeyCode.CONTEXT_MENU || Arrays.asList(otherKeys).contains(e.getCode()))
-            {
-                Point2D scenePt = node.localToScene(5, 5);
-                Scene scene = node.getScene();
-                Point2D screenPt = scenePt.add(scene.getWindow().getX() + scene.getX(), scene.getWindow().getY() + scene.getY()); 
-                if (showContextMenu.apply(screenPt.getX(), screenPt.getY()))
-                    e.consume();
-            }
-        });
-    }
-
-    /**
-     * Makes a MenuItem with the given parameters.
-     * 
-     * @param text The content (label) of the menu item
-     * @param run The action to run for the menu item.  May be null for none.
-     * @param shortcut The shortcut to use.  May be null for none.
-     */
-    public static MenuItem makeMenuItem(String text, FXPlatformRunnable run, KeyCombination shortcut)
-    {
-        MenuItem item = new MenuItem(text);
-        if (run != null)
-            item.setOnAction(e -> run.run());
-        if (shortcut != null)
-            item.setAccelerator(shortcut);
-        return item;
-    }
-
-    /**
-     * Makes a MenuItem with the given parameters.
-     *
-     * @param text The content (label) of the menu item, which will be bound to
-     * @param run The action to run for the menu item.  May be null for none.
-     * @param shortcut The shortcut to use.  May be null for none.
-     */
-    public static MenuItem makeMenuItem(StringExpression text, FXPlatformRunnable run, KeyCombination shortcut)
-    {
-        MenuItem item = new MenuItem();
-        item.textProperty().bind(text);
-        if (run != null)
-            item.setOnAction(e -> run.run());
-        if (shortcut != null)
-            item.setAccelerator(shortcut);
-        return item;
-    }
-
-    /**
-     * Makes a MenuItem which is disabled
-     * @param text The content (label) of the menu item
-     * @param shortcut The shortcut to display.  May be null for none.
-     */
-    public static MenuItem makeDisabledMenuItem(String text, KeyCombination shortcut)
-    {
-        MenuItem item = new MenuItem(text);
-        item.setDisable(true);
-        if (shortcut != null)
-            item.setAccelerator(shortcut);
-        return item;
-    }
-
-    /**
-     * Makes a CheckMenuItem that binds bidirectionally to the given state.
-     * 
-     * @param text The content (label) for the CheckMenuItem
-     * @param state The boolean state to bind the check state to (bidirectionally)
-     * @param shortcut The shortcut to use.  May be null for none.
-     */
-    public static CheckMenuItem makeCheckMenuItem(String text, Property<Boolean> state, KeyCombination shortcut)
-    {
-        CheckMenuItem item = new CheckMenuItem(text);
-        item.selectedProperty().bindBidirectional(state);
-        if (shortcut != null)
-            item.setAccelerator(shortcut);
-        return item;
-    }
-
-    /**
-     * Makes a CheckMenuItem that has bidirectional listeners to the given state.
-     *
-     * @param text The content (label) for the CheckMenuItem.
-     * @param state The boolean state to bind the check state to (bidirectionally).
-     * @param shortcut The shortcut to use.  May be null for none.
-     * @param listener An FXConsumer to execute in case the checkMenuItem has been toggled.
-     */
-    @OnThread(Tag.FXPlatform)
-    public static CheckMenuItem makeCheckMenuItem(String text, Property<Boolean> state, KeyCombination shortcut, FXPlatformConsumer<? super Boolean> listener)
-    {
-        CheckMenuItem item = new CheckMenuItem(text);
-        item.setSelected(state.getValue());
-        if (shortcut != null)
-            item.setAccelerator(shortcut);
-
-        addChangeListenerPlatform(item.selectedProperty(), selected -> {
-            if (!selected.equals(state.getValue())) {
-                state.setValue(selected);
-                listener.accept(selected);
-            }
-        });
-
-        addChangeListenerPlatform(state, newValue -> {
-            item.setSelected(newValue);
-        });
-
-        return item;
-    }
-
-    /**
-     * Helper method to construct a menu
-     * @param text The content (label/header) for the menu
-     * @param items The items to put in the menu (in order).
-     */
-    public static Menu makeMenu(String text, MenuItem... items)
-    {
-        Menu menu = new Menu(text);
-        menu.getItems().setAll(items);
-        return menu;
-    }
-
-    /**
-     * Sets up code to show a tooltip on the frame catalogue when the given node is mouse-overed.
-     * 
-     * @param window The editor window
-     * @param target The target node near which to display the tooltip
-     * @param tooltipText The text of the tooltip to show
-     * @param delay The delay after the mouse enters the node, before showing the toolrip.
-     */
-    public static void initializeCustomTooltipCatalogue(FXTabbedEditor window, Node target, String tooltipText, Duration delay)
-    {
-        final Label l = new Label(tooltipText);
-        l.visibleProperty().bind(l.textProperty().isNotEmpty());
-        l.setMouseTransparent(true);
-        l.setWrapText(true);
-        JavaFXUtil.addStyleClass(l, "frame-tooltip");
-        JavaFXUtil.setPseudoclass("bj-tight-border", true, l);
-        l.setMaxWidth(300);
-
-        // We use the window overlay pane to show the tooltip.  The code overlay pane
-        // doesn't include the catalogue, so we can't use that.
-        FXRunnable show = () -> {
-            final WindowOverlayPane overlayPane = window.getOverlayPane();
-            double x = overlayPane.sceneXToWindowOverlayX(target.localToScene(target.getBoundsInLocal()).getMinX());
-            double y = overlayPane.sceneYToWindowOverlayY(target.localToScene(target.getBoundsInLocal()).getMaxY() + 10);
-            overlayPane.addOverlay(l, new ReadOnlyDoubleWrapper(x), new ReadOnlyDoubleWrapper(y), true);
-            // Use short fade-in:
-            FadeTransition ft = new FadeTransition(Duration.millis(100), l);
-            ft.setFromValue(0.0);
-            ft.setToValue(1.0);
-            ft.play();
-        };
-
-        target.addEventFilter(MouseEvent.ANY, new EventHandler<MouseEvent>()
-            {
-                // The action to cancel showing the toolip:
-                FXPlatformRunnable cancel;
-
-                @Override
-                @OnThread(Tag.FXPlatform)
-                public void handle(MouseEvent event)
-                {
-                    if (event.getEventType() == MouseEvent.MOUSE_ENTERED)
-                    {
-                        cancel = JavaFXUtil.runAfter(delay, show);
-                    }
-                    else if (event.getEventType() == MouseEvent.MOUSE_EXITED)
-                    {
-                        // Cancel any pending show,
-                        if (cancel != null)
-                        {
-                            cancel.run();
-                            cancel = null;
-                        }
-                        // and remove tooltip from window (no-op if not present):
-                        window.getOverlayPane().removeOverlay(l);
-                    }
-                }
-            }
-        );
-    }
-
-    /**
-     * A helper class for showing a tooltip/help on mouse-over or pressing F1.
-     */
-    @OnThread(Tag.FXPlatform)
-    private static class TooltipListener implements EventHandler<InputEvent>, FXPlatformConsumer<Boolean>
-    {
-        /** The label displaying the tooltip. Null when not showing. */
-        private Label l;
-        private final InteractionManager editor;
-        /** The "parent" (not actual scene graph parent, but the node we are showing a tooltip for) */
-        private final Node parent;
-        /**
-         * This is a tricky inversion of control.  Caller passes us a requestTooltip callback.
-         * We call it back with another callback for the tooltip.  Caller then spends
-         * time (potentially thread-hopping), and when it has the tooltip ready, calls
-         * our callback.  We can't easily simplify this because of the gap and thread-hopping
-         * inbetween.
-         */
-        private final FXConsumer<FXConsumer<String>> requestTooltip;
-        /** An action to cancel a pending show-on-hover */
-        private FXPlatformRunnable cancelHoverShow = null;
-        /** Whether the tooltip is currently showing */
-        private boolean showing = false;
-        /** Whether the tooltip is showing because of mouse hover (only valid when showing == true) */
-        private boolean mouseShown = false;
-
-        /**
-         * @param editor Reference to the editor
-         * @param parent The node for which to show the tooltip
-         * @param requestTooltip The callback (see comments above).
-         */
-        @OnThread(Tag.FX)
-        private TooltipListener(InteractionManager editor, Node parent, FXConsumer<FXConsumer<String>> requestTooltip)
-        {
-            this.editor = editor;
-            this.parent = parent;
-            this.requestTooltip = requestTooltip;
-        }
-
-        @Override
-        @OnThread(Tag.FXPlatform)
-        public void handle(InputEvent original)
-        {
-            if (original instanceof KeyEvent)
-            {
-                KeyEvent event = (KeyEvent) original;
-                if (event.getCode() == KeyCode.F1 && !showing)
-                {
-                    mouseShown = false;
-                    if (cancelHoverShow != null)
-                    {
-                        cancelHoverShow.run();
-                        cancelHoverShow = null;
-                    }
-                    show();
-                    event.consume();
-                }
-
-                if (event.getCode() == KeyCode.ESCAPE && showing && !mouseShown)
-                {
-                    hide();
-                    // We don't consume escape events in case they trigger more functionality
-                }
-            }
-            else if (original instanceof MouseEvent)
-            {
-                MouseEvent event = (MouseEvent) original;
-
-                if (event.getEventType() == MouseEvent.MOUSE_ENTERED)
-                {
-                    if (cancelHoverShow != null)
-                    {
-                        cancelHoverShow.run();
-                        cancelHoverShow = null;
-                    }
-                    if (!showing)
-                    {
-                        cancelHoverShow = JavaFXUtil.runAfter(Duration.millis(1000), () -> {
-                            mouseShown = true;
-                            show();
-                        });
-                    }
-                }
-                else if (event.getEventType() == MouseEvent.MOUSE_EXITED)
-                {
-                    if (cancelHoverShow != null)
-                    {
-                        cancelHoverShow.run();
-                        cancelHoverShow = null;
-                    }
-                    if (showing && mouseShown)
-                    {
-                        hide();
-                    }
-                }
-            }
-        }
-
-        @OnThread(Tag.FXPlatform)
-        private void show()
-        {
-            if (showing)
-                hide();
-
-            l = new Label();
-            l.visibleProperty().bind(l.textProperty().isNotEmpty());
-            l.setMouseTransparent(true);
-            l.setWrapText(true);
-            JavaFXUtil.addStyleClass(l, "frame-tooltip");
-
-            requestTooltip.accept(l::setText);
-            editor.getCodeOverlayPane().addOverlay(l, parent, null, l.heightProperty().negate().subtract(5.0), WidthLimit.LIMIT_WIDTH_AND_SLIDE_LEFT);
-            //FadeTransition ft = new FadeTransition(Duration.millis(100), l);
-            //ft.setFromValue(0.0);
-            //ft.setToValue(1.0);
-            //ft.play();
-
-            showing = true;
-        }
-
-        /** Called when focused value of parent changes */
-        @Override
-        @OnThread(Tag.FXPlatform)
-        public void accept(Boolean newVal)
-        {
-
-            if (newVal.booleanValue() == false && showing && !mouseShown)
-            {
-                hide();
-            }            
-        }
-
-        @OnThread(Tag.FXPlatform)
-        private void hide()
-        {
-            if (showing)
-            {
-                editor.getCodeOverlayPane().removeOverlay(l);
-                l = null;
-                showing = false;
-            }
-        }
-
-    }
-
-
-    /**
-     * Initialises a custom help popup for the given node.  It will show when the user presses
-     * F1, and optionally when they mouse hover.
-     * 
-     * @param editor Reference to the editor, so we can get access to code overlay
-     * @param parent The node for which to show the tooltip
-     * @param requestTooltip Calculation of tooltip, which we will pass a result-consuming tooltip
-     * @param onHoverToo Whether to show on mouse hover (true) and F1, or just on F1 (false)
-     */
-    public static void initializeCustomHelp(InteractionManager editor, Node parent, FXConsumer<FXConsumer<String>> requestTooltip, boolean onHoverToo)
-    {
-        TooltipListener listener = new TooltipListener(editor, parent, requestTooltip);
-        parent.addEventHandler(KeyEvent.KEY_PRESSED, listener);
-        addFocusListener(parent, listener);
-        if (onHoverToo)
-        {
-            parent.addEventHandler(MouseEvent.MOUSE_ENTERED, listener);
-            parent.addEventHandler(MouseEvent.MOUSE_EXITED, listener);
-        }
-    }
-
-    /**
-     * Runs the given action (on the FX Platform thread) once the given node
-     * gets added to a scene.
-     */
-    public static void onceInScene(Node node, FXPlatformRunnable action)
-    {
-        onceBecomesNotNull(node.sceneProperty(), s -> action.run());
-    }
-
-    /** 
-     * Waits for the observable value to become non-null (if it is not already), then calls the
-     * given function on the value once.
-     *
-     * @param observable The value to wait to become non-null.
-     * @param callback The callback to call with the non-null value.  If
-     *                 observable's value is already non-null, called immediately before returning
-     */
-    @OnThread(Tag.FXPlatform)
-    public static <T6> void onceNotNull(ObservableValue<T6> observable, FXPlatformConsumer<T6> callback)
-    {
-        T6 t = observable.getValue();
-        
-        if (t != null)
-        {
-            callback.accept(t);
-            return;
-        }
-        
-        onceBecomesNotNull(observable, callback);
-    }
-    
-    /** 
-     * Waits for the observable value to become non-null, then calls the given function on the
-     * value once.
-     *
-     * @param observable The value to wait to become non-null.
-     * @param callback The callback to call with the non-null value.
-     */
-    @OnThread(Tag.FX)
-    public static <T> void onceBecomesNotNull(ObservableValue<T> observable, FXPlatformConsumer<T> callback)
-    {
-        // Can't be a lambda because we need a reference to ourselves to self-remove:
-        ChangeListener<? super T> listener = new ChangeListener<T>() {
-            @Override
-            @OnThread(value = Tag.FXPlatform, ignoreParent = true)
-            public void changed(ObservableValue<? extends T> observable,
-                    T oldValue, T newVal)
-            {
-                if (newVal != null)
-                {
-                    callback.accept(newVal);
-                    observable.removeListener(this);
-                }
-            }
-        };
-        observable.addListener(listener);
-    }
-
-    /**
-     * Waits for the observable value to become true, then calls the given function on the value once.
-     *
-     * @param observable The value to wait to become true.
-     * @param callback The callback to call with the true value.
-     *                 If observable's value is already true, call immediately before returning
-     */
-    @OnThread(Tag.FXPlatform)
-    public static void onceTrue(ObservableValue<Boolean> observable, FXPlatformConsumer<Boolean> callback)
-    {
-        boolean value = observable.getValue();
-
-        if (value)
-        {
-            callback.accept(value);
-            return;
-        }
-
-        // Can't be a lambda because we need a reference to ourselves to self-remove:
-        ChangeListener<Boolean> listener = new ChangeListener<Boolean>() {
-            @Override
-            @OnThread(value = Tag.FXPlatform, ignoreParent = true)
-            public void changed(ObservableValue<? extends Boolean> observable,
-                                Boolean oldValue, Boolean newVal)
-            {
-                if (newVal)
-                {
-                    callback.accept(newVal);
-                    observable.removeListener(this);
-                }
-            }
-        };
-        observable.addListener(listener);
-    }
-
-    /**
-     * "Binds" the destination list to the observable source list with a transformation function applied.
-     * Whenever the source list changes, the destination list is altered to match by applying
-     * the given function to each element in the source list.
-     * 
-     * @param dest The destination list to copy to
-     * @param src The source list to copy from
-     * @param func The function to apply to each item from src, when copying into dest.
-     * @param changeWrapper A callback which will be passed the change function.  You can use this,
-     *                      for example, to acquire and release a lock before/after list modification of dest
-     */
-    public static <SRC2, DEST2> void bindMap(List<DEST2> dest, ObservableList<SRC2> src, Function<SRC2, DEST2> func, FXConsumer<FXRunnable> changeWrapper)
-    {
-        changeWrapper.accept(() -> {
-            dest.clear();
-            dest.addAll(Utility.mapList(src, func));
-        });
-        
-        src.addListener(new ListChangeListener<SRC2>()
-        {
-            @Override
-            public void onChanged(ListChangeListener.Change<? extends SRC2> changes)
-            {
-                changeWrapper.accept(() -> {
-                    while (changes.next())
-                    {
-                        if (changes.wasPermutated() || changes.wasUpdated())
-                        {
-                            // Same code for updated, replaced and permutation, just recalc the range:
-                            for (int i = changes.getFrom(); i < changes.getTo(); i++)
-                                dest.set(i, func.apply(src.get(i)));
-                        } else
-                        {
-                            for (int i = 0; i < changes.getRemovedSize(); i++)
-                                dest.remove(changes.getFrom());
-                            for (int i = 0; i < changes.getAddedSubList().size(); i++)
-                                dest.add(i + changes.getFrom(), func.apply(changes.getAddedSubList().get(i)));
-                        }
-                    }
-                });
-            }
-        });
-    }
-
-    /**
-     * Takes a BooleanProperty and a list of item.  Gives back an observable list that contains
-     * the list of items when (and only when) the BooleanProperty is true, but is empty in the case
-     * that the BooleanProperty is false.  Uses JavaFX bindings to update the list's contents.
-     *
-     * Note that if no reference is maintained to the BooleanExpression, it can get GC-ed,
-     * in which case this methods will no longer update the list.  This may be what you want (once
-     * the property is no longer in use, this listener will get GC-ed too), but if you don't then
-     * make sure you store a reference to the putInList expression.
-     * 
-     * @param putInList Whether the list should contain the items (true expression) or be empty (false expression)
-     * @param items The items to put in the list when putInList is true
-     * @return The ObservableList which will (or will not) contain the items.
-     */
-    public static <T> ObservableList<T> listBool(BooleanExpression putInList, List<T> items)
-    {
-        ObservableList<T> r = FXCollections.observableArrayList();
-        if (putInList.get()) {
-            r.setAll(items);
-        }
-        putInList.addListener((a, b, newVal) -> {
-            if (newVal.booleanValue()) {
-                r.setAll(items);
-            }
-            else {
-                r.clear();
-            }
-        });
-        return r;
-    }
-
-    /**
-     * Takes a BooleanProperty and an item.  Gives back an observable list that contains
-     * a singleton list of the item when (and only when) the BooleanProperty is true, but is empty in the case
-     * that the BooleanProperty is false.  Uses JavaFX bindings to update the list's contents.
-     *
-     * Note that if no reference is maintained to the BooleanExpression, it can get GC-ed,
-     * in which case this methods will no longer update the list.  This may be what you want (once
-     * the property is no longer in use, this listener will get GC-ed too), but if you don't then
-     * make sure you store a reference to the putInList expression.
-     *
-     * @param putInList Whether the list should contain the item (true expression) or be empty (false expression)
-     * @param item The item to put in the list when putInList is true
-     * @return The ObservableList which will (or will not) contain the item.
-     */
-    public static <T> ObservableList<T> listBool(BooleanExpression putInList, T item)
-    {
-        return listBool(putInList, List.of(item));
-    }
-
-    /**
-     * Creates a ChangeListener that will execute the given action (with the new value)
-     * once, on the first change, and then remove itself as a listener.  Also returns
-     * an action that can remove the listener earlier.
-     * 
-     * @param prop The observable value
-     * @param callback A listener, to be called at most once, on the first change of "prop"
-     * @return An action which, if run, removes this listener.  If the listener has already
-     *         been run once, has no effect.
-     */
-    public static <T> FXRunnable addSelfRemovingListener(ObservableValue<T> prop, FXConsumer<T> callback)
-    {
-        ChangeListener<T> l = new ChangeListener<T>() {
-            @Override
-            public void changed(ObservableValue<? extends T> observable,
-                    T oldValue, T newValue)
-            {
-                callback.accept(newValue);
-                prop.removeListener(this);
-            }
-            
-        };
-        prop.addListener(l);
-        return () -> prop.removeListener(l);
-    }
-
-    /**
-     * Creates a ChangeListener that will execute the given action (with the new value)
-     * once, on the first change, and then remove itself as a listener. The observable should
-     * only be changed on the FX Platform thread.
-     * 
-     * Also returns an action that can remove the listener earlier.
-     * 
-     * @param prop The observable value
-     * @param callback A listener, to be called at most once, on the first change of "prop"
-     * @return An action which, if run, removes this listener.  If the listener has already
-     *         been run once, has no effect.
-     */
-    @OnThread(Tag.FXPlatform)
-    public static <T> FXPlatformRunnable listenOnce(ObservableValue<T> prop,
-            FXPlatformConsumer<T> callback)
-    {
-        ChangeListener<T> l = new ChangeListener<T>() {
-            @Override
-            @OnThread(value = Tag.FXPlatform, ignoreParent = true)
-            public void changed(ObservableValue<? extends T> observable,
-                    T oldValue, T newValue)
-            {
-                callback.accept(newValue);
-                prop.removeListener(this);
-            }
-        };
-        prop.addListener(l);
-        return () -> prop.removeListener(l);
-    }
-    
-    /**
-     * Makes one list (dest) always contain the contents of the other (src) until the returned
-     * action is executed to cancel the binding.
-     * 
-     * This is effectively identical to binding on non-lists, but FX doesn't contain built-in
-     * support for binding lists, so we do it ourselves.
-     * 
-     * @param dest The list to copy to
-     * @param src The list to copy from
-     * @return An action which, if run, cancels this binding effect.
-     */
-    public static <T> FXRunnable bindList(ObservableList<? super T> dest, ObservableList<T> src)
-    {
-        ListChangeListener<T> obs = c -> dest.setAll(src);
-        src.addListener(obs);
-        dest.setAll(src);
-        return () -> src.removeListener(obs);
-    }
-
-    /**
-     * Helper method for ObservableValue.addChangeListener.  It's very rare
-     * that you care about all three parameters to addChangeListener (the change,
-     * the old value and the new value).  Usually, you just want the new value.
-     * This method lets you specify a lambda which only takes the new value,
-     * and thus saves you having two unused parameters every time.
-     * 
-     * @param property The observable item to add the change listener to.
-     *                 Must only ever be altered on the FX thread.
-     * @param listener The listener to add; whenever there is a change in the property,
-     *                 the listener will be called back with the new value.
-     * @param <T>      The type in the observable.
-     * @return An action which, if run, removes the change listener from the property.
-     */
-    public static <T> FXRunnable addChangeListener(ObservableValue<T> property, FXConsumer<? super T> listener)
-    {
-        ChangeListener<T> wrapped = (a, b, newVal) -> listener.accept(newVal);
-        property.addListener(wrapped);
-        return () -> property.removeListener(wrapped);
-    }
-
-    /**
-     * Like addChangeListener, but for when the item will definitely only be changed on the platform thread
-     */
-    @OnThread(Tag.FX)
-    @SuppressWarnings("threadchecker")
-    public static <T> FXPlatformRunnable addChangeListenerPlatform(ObservableValue<T> property,
-            FXPlatformConsumer<T> listener)
-    {
-        ChangeListener<T> wrapped = (a, b, newVal) -> listener.accept(newVal);
-        property.addListener(wrapped);
-        return () -> property.removeListener(wrapped);
-    }
-
-    /**
-     * Creates a single FXRunnable which runs the given list of actions in order,
-     * one after the other, on the FX thread.
-     */
-    public static FXRunnable sequence(FXRunnable... actions)
-    {
-        return () -> Arrays.stream(actions).forEach(FXRunnable::run);
-    }
-
-    /**
-     * Runs the given task on the FX Platform thread after the given delay.
-     * Returns a task which, if executed, cancels the task.  This can be done synchronously,
-     * since the task runs on the FX thread and so does this call; you cannot make this call
-     * during an execution of the task.
-     * 
-     * @param delay The delay before running the task (if zero or less, task is run before returning)
-     * @param task The task to run (on the FX thread)
-     * @return An action which, if run, cancels the execution of the task.  If the task
-     *         has already run, running this returned item has no effect.
-     */
-    @OnThread(Tag.FXPlatform)
-    public static FXPlatformRunnable runAfter(Duration delay, FXPlatformRunnable task)
-    {
-        if (delay.lessThanOrEqualTo(Duration.ZERO))
-        {
-            // Run immediately:
-            task.run();
-            return () -> {};
-        }
-        
-        // The documentation for stop says it may not stop immediately, so we
-        // use this boolean as a fail safe:
-        BooleanProperty okToRun = new SimpleBooleanProperty(true);
-        Timeline timeline = new Timeline(new KeyFrame(delay, e -> {
-            if (okToRun.get())
-                task.run();
-        }));
-        timeline.setCycleCount(1);
-        timeline.play();
-        return () -> {
-            okToRun.set(false);
-            timeline.stop();
-        };
-    }
-    
-    /**
-     * Runs the given task on the FX Platform thread after the given interval,
-     * and then forever-after, with the given interval between each execution.
-     * 
-     * Returns an action which, if executed, cancels the task.  This can be done synchronously,
-     * since the task runs on the FX thread and so does this call; you cannot make this call
-     * during an execution of the task.
-     * 
-     * @param interval The interval between tasks, and from now until the first run.
-     *                 Must be greater than zero
-     * @param task     The task to run (on the FX thread)
-     * @return An action which, if executed, will cancel all future executions of the task.
-     */
-    public static FXRunnable runRegular(Duration interval, FXPlatformRunnable task)
-    {
-        if (interval.lessThanOrEqualTo(Duration.ZERO))
-        {
-            throw new IllegalArgumentException("Cannot run at a regular interval of zero or less");
-        }
-        
-        // The documentation for stop says it may not stop immediately, so we
-        // use this boolean as a fail safe:
-        BooleanProperty okToRun = new SimpleBooleanProperty(true);
-        Timeline timeline = new Timeline(new KeyFrame(interval, e -> {
-            if (okToRun.get())
-                task.run();
-        }));
-        timeline.setCycleCount(Animation.INDEFINITE);
-        timeline.setAutoReverse(false);
-        timeline.play();
-        return () -> {
-            okToRun.set(false);
-            timeline.stop();
-        };
-    }
-    
-    public static enum DragType
-    {
-        /** The copy key (Mac: option, Others: Ctrl) was held down */
-        FORCE_COPYING,
-        /** The move key (shift) was held down */
-        FORCE_MOVING,
-        /** No modifier was held down */
-        DEFAULT;
-    }
-
-    /**
-     * Checks if the drag-copy or drag-move modifiers was held down during a particular mouse event.
-     * 
-     * Drag-copy: On Mac this is the option key.  On Windows and Linux, this is the Ctrl key.
-     * Drag-move: The shift key.
-     */
-    public static DragType getDragModifiers(MouseEvent event)
-    {
-        boolean forceCopy = Config.isMacOS() ? event.isAltDown() : event.isShortcutDown();
-        boolean forceMove = event.isShiftDown();
-        if (forceCopy)
-            return DragType.FORCE_COPYING;
-        else if (forceMove)
-            return DragType.FORCE_MOVING;
-        else
-            return DragType.DEFAULT;
-    }
-
-    /**
-     * Binds the pseudo-classes on the given node to the given set.
-     * 
-     * This translates into adding/removing classes as they are added/removed
-     * from the given set, as well as adding all classes from the set initially.
-     * 
-     * If there is an orthogonal class, i.e. one never used at all in the from set,
-     * it is valid to set that class on/off on the "to" node before or after this binding call.
-     * 
-     * @param to The node on which to set the pseudo-classes
-     * @param from The set of pseudo-classes to copy from
-     */
-    public static void bindPseudoclasses(Node to, ObservableSet<PseudoClass> from)
-    {
-        from.addListener((SetChangeListener<PseudoClass>)c -> {
-            if (c.wasAdded())
-                to.pseudoClassStateChanged(c.getElementAdded(), true);
-            if (c.wasRemoved())
-                to.pseudoClassStateChanged(c.getElementRemoved(), false);
-        });
-        from.forEach(c -> to.pseudoClassStateChanged(c, true));
-    }
-
-    /**
-     * Converts a Swing menu bar into a JavaFX menu bar.  For use when you convert
-     * a Swing window into a SwingNode inside a JavaFX menu, but the Swing window
-     * had a menu bar.  All the Swing actions are executed back on the Swing thread,
-     * using the given eventSource in the ActionEvent
-     *
-     * @param swingMenu The swing menu to convert.
-     * @param eventSource The source to be used in ActionEvent items which are passed to actionPerformed
-     * @return An action to run on the FX thread which will create the FX menu
-     */
-    @OnThread(Tag.Swing)
-    public static FXPlatformSupplier<MenuBar> swingMenuBarToFX(JMenuBar swingMenu, Object eventSource)
-    {
-        List<FXPlatformSupplier<Menu>> menus = new ArrayList<>();
-
-        for (int i = 0; i < swingMenu.getMenuCount(); i++)
-        {
-            JMenu menu = swingMenu.getMenu(i);
-            menus.add(swingMenuToFX(menu, eventSource, (a, b) -> {}));
-        }
-        return () -> {
-            MenuBar menuBar = new MenuBar();
-            for (FXPlatformSupplier<Menu> menuFXSupplier : menus)
-            {
-                menuBar.getMenus().add(menuFXSupplier.get());
-            }
-            return menuBar;
-        };
-    }
-    
-    public static interface SwingOrFXMenu
-    {
-        @OnThread(Tag.Swing)
-        FXPlatformSupplier<Menu> getFXMenu(Object eventSource);
-    }
-    public static class SwingMenu implements SwingOrFXMenu
-    {
-        private final JMenu swingMenu;
-
-        @OnThread(Tag.Any)
-        public SwingMenu(JMenu swingMenu)
-        {
-            this.swingMenu = swingMenu;
-        }
-
-        @Override
-        @OnThread(Tag.Swing)
-        public FXPlatformSupplier<Menu> getFXMenu(Object eventSource)
-        {
-            return swingMenuToFX(swingMenu, eventSource, (a, b) -> {});
-        }
-    }
-    public static class FXOnlyMenu implements SwingOrFXMenu
-    {
-        private final Menu fxMenu;
-
-        @OnThread(Tag.Any)
-        public FXOnlyMenu(Menu fxMenu)
-        {
-            this.fxMenu = fxMenu;
-        }
-
-        @Override
-        @OnThread(Tag.Swing)
-        public FXPlatformSupplier<Menu> getFXMenu(Object eventSource)
-        {
-            return () -> fxMenu;
-        }
-    }
-
-    @OnThread(Tag.Swing)
-    private static FXPlatformSupplier<Menu> swingMenuToFX(JMenu swingMenu, Object source, FXBiConsumer<JMenuItem, MenuItem> extraConvert)
-    {
-        List<JMenuItem> items = new ArrayList<>();
-        for (int i = 0; i < swingMenu.getItemCount(); i++)
-        {
-            items.add(swingMenu.getItem(i));
-        }
-        String swingMenuTitle = swingMenu.getText();
-        return swingMenuToFX(items, source, () -> new Menu(swingMenuTitle), extraConvert);
-    }
-
-    /**
-     * Helper method for swingMenuBarToFX, see docs for that method
-     */
-    @OnThread(Tag.Swing)
-    public static FXPlatformSupplier<Menu> swingMenuToFX(List<JMenuItem> swingMenuItems, Object source, FXPlatformSupplier<Menu> createMenu, FXBiConsumer<JMenuItem, MenuItem> extraConvert)
-    {
-        List<FXPlatformSupplier<? extends MenuItem>> items = new ArrayList<>();
-        List<FXPlatformRunnable> onShow = new ArrayList<>();
-        for (JMenuItem item : swingMenuItems)
-        {
-            if (item == null)
-                // Separator:
-                items.add(createMenuSeparator());
-            else if (item instanceof JMenu)
-                items.add(swingMenuToFX((JMenu)item, source, extraConvert));
-            else
-            {
-                FXPlatformSupplier<MenuItemAndShow> menuItemAndShowFXSupplier = swingMenuItemToFX(item, source);
-                FXPlatformSupplier<MenuItem> menuItemFXSupplier = () -> {
-                    MenuItemAndShow itemAndShow = menuItemAndShowFXSupplier.get();
-                    if (itemAndShow.onShow != null)
-                        onShow.add(itemAndShow.onShow);
-                    extraConvert.accept(item, itemAndShow.menuItem);
-                    return itemAndShow.menuItem;
-                };
-                items.add(menuItemFXSupplier);
-            }
-        }
-        return () -> {
-            Menu menu = createMenu.get();
-            for (FXPlatformSupplier<? extends MenuItem> menuItemFXSupplier : items)
-            {
-                menu.getItems().add(menuItemFXSupplier.get());
-            }
-            // Note: it is the supplier
-            // which adds all the updates to the onShow list:
-            menu.setOnShowing(e -> {
-                onShow.forEach(FXPlatformRunnable::run);
-            });
-            return menu;
-        };
-    }
-    
-    @OnThread(Tag.Any)
-    private static FXPlatformSupplier<? extends MenuItem> createMenuSeparator()
-    {
-        return () -> new SeparatorMenuItem();
-    }
-
-    private static class MenuItemAndShow
-    {
-        private final MenuItem menuItem;
-        /**
-         * Action to run when the menu containing this item is shown:
-         */
-        private final FXRunnable onShow;
-
-        public MenuItemAndShow(MenuItem menuItem, FXRunnable onShow)
-        {
-            this.menuItem = menuItem;
-            this.onShow = onShow;
-        }
-
-        public MenuItemAndShow(MenuItem menuItem)
-        {
-            this(menuItem, null);
-        }
-    }
-
-    /**
-     * Helper method for swingMenuBarToFX, see docs for that method
-     */
-    @OnThread(Tag.Swing)
-    private static FXPlatformSupplier<MenuItemAndShow> swingMenuItemToFX(JMenuItem swingItem, Object source)
-    {
-        String menuText = swingItem.getText();
-        AWTKeyStroke shortcut = swingItem.getAccelerator();
-        if (swingItem instanceof JCheckBoxMenuItem)
-        {
-            JCheckBoxMenuItem checkBoxMenuItem = (JCheckBoxMenuItem) swingItem;
-            boolean selected = checkBoxMenuItem.isSelected();
-            return () -> {
-                CheckMenuItem item = new CheckMenuItem(menuText);
-                item.setSelected(selected);
-                // Clicking the icon crosses back to the Swing thread to attempt state change:
-                item.setOnAction(e -> {
-                    int x = (int)item.getParentPopup().getX();
-                    int y = (int)item.getParentPopup().getY();
-                    SwingUtilities.invokeLater(() -> {
-                        checkBoxMenuItem.setSelected(!checkBoxMenuItem.isSelected());
-                        fireSwingMenuItemAction(swingItem, source, x, y);
-                    });
-                });
-                item.setAccelerator(swingKeyStrokeToFX(shortcut));
-                // We must also check the state (on Swing thread) before showing, because it may
-                // have been altered by other actions, e.g. the Show Terminal menu item is affected
-                // by the user closing the terminal window, not just by triggering the menu item
-                FXRunnable getStatus = () -> {
-                    SwingUtilities.invokeLater(() -> {
-                        boolean curSelected = checkBoxMenuItem.isSelected();
-                        Platform.runLater(() -> item.setSelected(curSelected));
-                    });
-                };
-                SwingUtilities.invokeLater(() -> {
-                    swingItem.addPropertyChangeListener("enabled", e2 -> {
-                        boolean enabled = swingItem.isEnabled();
-                        Platform.runLater(() -> item.setDisable(!enabled));
-                    });
-                });
-                return new MenuItemAndShow(item, getStatus);
-            };
-        }
-        else if (swingItem instanceof JRadioButtonMenuItem)
-        {
-            // We don't have any radio button menu items in our code currently
-            throw new UnsupportedOperationException();
-        }
-        else
-        {
-            boolean startsEnabled = swingItem.isEnabled();
-            // Circumvent thread-checker; it is ok to make an FX menu item on this
-            // thread as long as we don't try to add it to scene graph:
-            MenuItem item = ((BiFunction<String, Boolean, MenuItem>)JavaFXUtil::makeFXMenuItem).apply(menuText, startsEnabled);
-            // Must add listeners now, because if change occurs between us returning an FX action,
-            // and the action actually being run, we could miss it.
-            swingItem.addPropertyChangeListener("enabled", e2 -> {
-                boolean enabled = swingItem.isEnabled();
-                Platform.runLater(() -> item.setDisable(!enabled));
-            });
-            swingItem.addPropertyChangeListener("action", e2 -> {
-                boolean enabled = swingItem.isEnabled();
-                String label = swingItem.getText();
-                Platform.runLater(() -> {
-                    item.setDisable(!enabled);
-                    item.setText(label);
-                });
-            });
-            
-            return () -> {
-                item.setOnAction(e -> {
-                	ContextMenu menu = item.getParentPopup();
-                	int x = menu != null ? (int)menu.getX() : 0;
-                	int y = menu != null ? (int)menu.getY() : 0;
-                    SwingUtilities.invokeLater(() -> fireSwingMenuItemAction(swingItem, source, x, y));
-                });
-                item.setAccelerator(swingKeyStrokeToFX(shortcut));
-                return new MenuItemAndShow(item);
-            };
-        }
-    }
-
-    @OnThread(Tag.Swing)
-    private static void fireSwingMenuItemAction(JMenuItem swingItem, Object source, int x, int y)
-    {
-        String menuText = swingItem.getText();
-
-        // This is a bit hacky, but it is specifically to get the UML extension
-        // and Klassekarte extensions working again.  For that we only need Component.getLocationOnScreen
-        // to function correctly, and can have dummy values elsewhere:
-        for (MouseListener mouseListener : swingItem.getMouseListeners())
-        {
-            mouseListener.mousePressed(new java.awt.event.MouseEvent(new Component() {
-                @Override
-                public Point getLocationOnScreen()
-                {
-                    return new Point(x, y);
-                }
-            }, 0, 0, 0, 0, 0, 1, false));
-        }
-
-        // Important we fetch action here not cache it earlier because
-        // it may change after we make the menu item:
-        Action action = swingItem.getAction();
-        if (action != null) {
-            action.actionPerformed(new java.awt.event.ActionEvent(source, 0, menuText));
-        }
-        else {
-            // If no action, just call action listeners ourselves:
-            Arrays.stream(swingItem.getActionListeners()).forEach(a -> a.actionPerformed(new java.awt.event.ActionEvent(source, 0, menuText)));
-        }
-    }
-
-    private static MenuItem makeFXMenuItem(String menuText, boolean startsEnabled)
-    {
-        MenuItem item = new MenuItem(menuText);
-        item.setDisable(!startsEnabled);
-        return item;
-    }
-
-    /**
-     * Converts an AWT key stroke combination to a JavaFX one.
-     */
-    private static KeyCombination swingKeyStrokeToFX(AWTKeyStroke shortcut)
-    {
-        if (shortcut == null)
-            return null;
-
-        int modifiers = shortcut.getModifiers();
-        List<Modifier> fxModifiers = new ArrayList<>();
-        if ((modifiers & java.awt.event.InputEvent.SHIFT_DOWN_MASK) != 0)
-            fxModifiers.add(KeyCombination.SHIFT_DOWN);
-        if ((modifiers & java.awt.event.InputEvent.CTRL_DOWN_MASK) != 0)
-            fxModifiers.add(KeyCombination.CONTROL_DOWN);
-        if ((modifiers & java.awt.event.InputEvent.META_DOWN_MASK) != 0)
-            fxModifiers.add(KeyCombination.META_DOWN);
-        // We don't support other modifiers on menu items: e.g. Alt as a
-        // menu item shortcut is not supported because it doesn't work on some OSes
-        KeyCode code = awtKeyCodeToFX(shortcut.getKeyCode());
-        if (code != null)
-            return new KeyCodeCombination(code, fxModifiers.toArray(new KeyCombination.Modifier[0]));
-        else
-            return null;
-    }
-
-    /**
-     * Converts an integer AWT key code to a JavaFX enum.
-     * Can return null if the keycode is unknown or unmappable
-     */
-    public static KeyCode awtKeyCodeToFX(int code)
-    {
-        // There may be a better way of doing this:
-        switch (code)
-        {
-            // Letters, numbers, Function keys:
-            case java.awt.event.KeyEvent.VK_A: return KeyCode.A;
-            case java.awt.event.KeyEvent.VK_B: return KeyCode.B;
-            case java.awt.event.KeyEvent.VK_C: return KeyCode.C;
-            case java.awt.event.KeyEvent.VK_D: return KeyCode.D;
-            case java.awt.event.KeyEvent.VK_E: return KeyCode.E;
-            case java.awt.event.KeyEvent.VK_F: return KeyCode.F;
-            case java.awt.event.KeyEvent.VK_G: return KeyCode.G;
-            case java.awt.event.KeyEvent.VK_H: return KeyCode.H;
-            case java.awt.event.KeyEvent.VK_I: return KeyCode.I;
-            case java.awt.event.KeyEvent.VK_J: return KeyCode.J;
-            case java.awt.event.KeyEvent.VK_K: return KeyCode.K;
-            case java.awt.event.KeyEvent.VK_L: return KeyCode.L;
-            case java.awt.event.KeyEvent.VK_M: return KeyCode.M;
-            case java.awt.event.KeyEvent.VK_N: return KeyCode.N;
-            case java.awt.event.KeyEvent.VK_O: return KeyCode.O;
-            case java.awt.event.KeyEvent.VK_P: return KeyCode.P;
-            case java.awt.event.KeyEvent.VK_Q: return KeyCode.Q;
-            case java.awt.event.KeyEvent.VK_R: return KeyCode.R;
-            case java.awt.event.KeyEvent.VK_S: return KeyCode.S;
-            case java.awt.event.KeyEvent.VK_T: return KeyCode.T;
-            case java.awt.event.KeyEvent.VK_U: return KeyCode.U;
-            case java.awt.event.KeyEvent.VK_V: return KeyCode.V;
-            case java.awt.event.KeyEvent.VK_W: return KeyCode.W;
-            case java.awt.event.KeyEvent.VK_X: return KeyCode.X;
-            case java.awt.event.KeyEvent.VK_Y: return KeyCode.Y;
-            case java.awt.event.KeyEvent.VK_Z: return KeyCode.Z;
-            case java.awt.event.KeyEvent.VK_0: return KeyCode.DIGIT0;
-            case java.awt.event.KeyEvent.VK_1: return KeyCode.DIGIT1;
-            case java.awt.event.KeyEvent.VK_2: return KeyCode.DIGIT2;
-            case java.awt.event.KeyEvent.VK_3: return KeyCode.DIGIT3;
-            case java.awt.event.KeyEvent.VK_4: return KeyCode.DIGIT4;
-            case java.awt.event.KeyEvent.VK_5: return KeyCode.DIGIT5;
-            case java.awt.event.KeyEvent.VK_6: return KeyCode.DIGIT6;
-            case java.awt.event.KeyEvent.VK_7: return KeyCode.DIGIT7;
-            case java.awt.event.KeyEvent.VK_8: return KeyCode.DIGIT8;
-            case java.awt.event.KeyEvent.VK_9: return KeyCode.DIGIT9;
-            case java.awt.event.KeyEvent.VK_NUMPAD0: return KeyCode.NUMPAD0;
-            case java.awt.event.KeyEvent.VK_NUMPAD1: return KeyCode.NUMPAD1;
-            case java.awt.event.KeyEvent.VK_NUMPAD2: return KeyCode.NUMPAD2;
-            case java.awt.event.KeyEvent.VK_NUMPAD3: return KeyCode.NUMPAD3;
-            case java.awt.event.KeyEvent.VK_NUMPAD4: return KeyCode.NUMPAD4;
-            case java.awt.event.KeyEvent.VK_NUMPAD5: return KeyCode.NUMPAD5;
-            case java.awt.event.KeyEvent.VK_NUMPAD6: return KeyCode.NUMPAD6;
-            case java.awt.event.KeyEvent.VK_NUMPAD7: return KeyCode.NUMPAD7;
-            case java.awt.event.KeyEvent.VK_NUMPAD8: return KeyCode.NUMPAD8;
-            case java.awt.event.KeyEvent.VK_NUMPAD9: return KeyCode.NUMPAD9;
-            case java.awt.event.KeyEvent.VK_F1: return KeyCode.F1;
-            case java.awt.event.KeyEvent.VK_F2: return KeyCode.F2;
-            case java.awt.event.KeyEvent.VK_F3: return KeyCode.F3;
-            case java.awt.event.KeyEvent.VK_F4: return KeyCode.F4;
-            case java.awt.event.KeyEvent.VK_F5: return KeyCode.F5;
-            case java.awt.event.KeyEvent.VK_F6: return KeyCode.F6;
-            case java.awt.event.KeyEvent.VK_F7: return KeyCode.F7;
-            case java.awt.event.KeyEvent.VK_F8: return KeyCode.F8;
-            case java.awt.event.KeyEvent.VK_F9: return KeyCode.F9;
-            case java.awt.event.KeyEvent.VK_F10: return KeyCode.F10;
-            case java.awt.event.KeyEvent.VK_F11: return KeyCode.F11;
-            case java.awt.event.KeyEvent.VK_F12: return KeyCode.F12;
-            case java.awt.event.KeyEvent.VK_F13: return KeyCode.F13;
-            case java.awt.event.KeyEvent.VK_F14: return KeyCode.F14;
-            case java.awt.event.KeyEvent.VK_F15: return KeyCode.F15;
-            case java.awt.event.KeyEvent.VK_F16: return KeyCode.F16;
-            case java.awt.event.KeyEvent.VK_F17: return KeyCode.F17;
-            case java.awt.event.KeyEvent.VK_F18: return KeyCode.F18;
-            case java.awt.event.KeyEvent.VK_F19: return KeyCode.F19;
-            case java.awt.event.KeyEvent.VK_F20: return KeyCode.F20;
-            case java.awt.event.KeyEvent.VK_F21: return KeyCode.F21;
-            case java.awt.event.KeyEvent.VK_F22: return KeyCode.F22;
-            case java.awt.event.KeyEvent.VK_F23: return KeyCode.F23;
-            case java.awt.event.KeyEvent.VK_F24: return KeyCode.F24;
-
-            // Rest, alphabetical:
-            case java.awt.event.KeyEvent.VK_ACCEPT: return KeyCode.ACCEPT;
-            case java.awt.event.KeyEvent.VK_ADD: return KeyCode.ADD;
-            case java.awt.event.KeyEvent.VK_AGAIN: return KeyCode.AGAIN;
-            case java.awt.event.KeyEvent.VK_ALL_CANDIDATES: return KeyCode.ALL_CANDIDATES;
-            case java.awt.event.KeyEvent.VK_ALPHANUMERIC: return KeyCode.ALPHANUMERIC;
-            case java.awt.event.KeyEvent.VK_AMPERSAND: return KeyCode.AMPERSAND;
-            case java.awt.event.KeyEvent.VK_ASTERISK: return KeyCode.ASTERISK;
-            case java.awt.event.KeyEvent.VK_AT: return KeyCode.AT;
-            case java.awt.event.KeyEvent.VK_BACK_QUOTE: return KeyCode.BACK_QUOTE;
-            case java.awt.event.KeyEvent.VK_BACK_SLASH: return KeyCode.BACK_SLASH;
-            case java.awt.event.KeyEvent.VK_BACK_SPACE: return KeyCode.BACK_SPACE;
-            case java.awt.event.KeyEvent.VK_BEGIN: return KeyCode.BEGIN;
-            case java.awt.event.KeyEvent.VK_BRACELEFT: return KeyCode.BRACELEFT;
-            case java.awt.event.KeyEvent.VK_BRACERIGHT: return KeyCode.BRACERIGHT;
-            case java.awt.event.KeyEvent.VK_CANCEL: return KeyCode.CANCEL;
-            case java.awt.event.KeyEvent.VK_CAPS_LOCK: return KeyCode.CAPS;
-            case java.awt.event.KeyEvent.VK_CIRCUMFLEX: return KeyCode.CIRCUMFLEX;
-            case java.awt.event.KeyEvent.VK_CLEAR: return KeyCode.CLEAR;
-            case java.awt.event.KeyEvent.VK_CLOSE_BRACKET: return KeyCode.CLOSE_BRACKET;
-            case java.awt.event.KeyEvent.VK_CODE_INPUT: return KeyCode.CODE_INPUT;
-            case java.awt.event.KeyEvent.VK_COLON: return KeyCode.COLON;
-            case java.awt.event.KeyEvent.VK_COMMA: return KeyCode.COMMA;
-            case java.awt.event.KeyEvent.VK_COPY: return KeyCode.COPY;
-            case java.awt.event.KeyEvent.VK_CUT: return KeyCode.CUT;
-            case java.awt.event.KeyEvent.VK_DECIMAL: return KeyCode.DECIMAL;
-            case java.awt.event.KeyEvent.VK_DELETE: return KeyCode.DELETE;
-            case java.awt.event.KeyEvent.VK_DIVIDE: return KeyCode.DIVIDE;
-            case java.awt.event.KeyEvent.VK_DOLLAR: return KeyCode.DOLLAR;
-            case java.awt.event.KeyEvent.VK_DOWN: return KeyCode.DOWN;
-            case java.awt.event.KeyEvent.VK_END: return KeyCode.END;
-            case java.awt.event.KeyEvent.VK_ENTER: return KeyCode.ENTER;
-            case java.awt.event.KeyEvent.VK_EQUALS: return KeyCode.EQUALS;
-            case java.awt.event.KeyEvent.VK_ESCAPE: return KeyCode.ESCAPE;
-            case java.awt.event.KeyEvent.VK_EURO_SIGN: return KeyCode.EURO_SIGN;
-            case java.awt.event.KeyEvent.VK_EXCLAMATION_MARK: return KeyCode.EXCLAMATION_MARK;
-            case java.awt.event.KeyEvent.VK_FINAL: return KeyCode.FINAL;
-            case java.awt.event.KeyEvent.VK_FIND: return KeyCode.FIND;
-            case java.awt.event.KeyEvent.VK_FULL_WIDTH: return KeyCode.FULL_WIDTH;
-            case java.awt.event.KeyEvent.VK_GREATER: return KeyCode.GREATER;
-            case java.awt.event.KeyEvent.VK_HALF_WIDTH: return KeyCode.HALF_WIDTH;
-            case java.awt.event.KeyEvent.VK_HELP: return KeyCode.HELP;
-            case java.awt.event.KeyEvent.VK_HIRAGANA: return KeyCode.HIRAGANA;
-            case java.awt.event.KeyEvent.VK_HOME: return KeyCode.HOME;
-            case java.awt.event.KeyEvent.VK_INSERT: return KeyCode.INSERT;
-            case java.awt.event.KeyEvent.VK_INPUT_METHOD_ON_OFF: return KeyCode.INPUT_METHOD_ON_OFF;
-            case java.awt.event.KeyEvent.VK_INVERTED_EXCLAMATION_MARK: return KeyCode.INVERTED_EXCLAMATION_MARK;
-            case java.awt.event.KeyEvent.VK_JAPANESE_HIRAGANA: return KeyCode.JAPANESE_HIRAGANA;
-            case java.awt.event.KeyEvent.VK_JAPANESE_KATAKANA: return KeyCode.JAPANESE_KATAKANA;
-            case java.awt.event.KeyEvent.VK_JAPANESE_ROMAN: return KeyCode.JAPANESE_ROMAN;
-            case java.awt.event.KeyEvent.VK_KANA: return KeyCode.KANA;
-            case java.awt.event.KeyEvent.VK_KANA_LOCK: return KeyCode.KANA_LOCK;
-            case java.awt.event.KeyEvent.VK_KANJI: return KeyCode.KANJI;
-            case java.awt.event.KeyEvent.VK_KATAKANA: return KeyCode.KATAKANA;
-            case java.awt.event.KeyEvent.VK_KP_DOWN: return KeyCode.KP_DOWN;
-            case java.awt.event.KeyEvent.VK_KP_LEFT: return KeyCode.KP_LEFT;
-            case java.awt.event.KeyEvent.VK_KP_RIGHT: return KeyCode.KP_RIGHT;
-            case java.awt.event.KeyEvent.VK_KP_UP: return KeyCode.KP_UP;
-            case java.awt.event.KeyEvent.VK_LEFT: return KeyCode.LEFT;
-            case java.awt.event.KeyEvent.VK_LEFT_PARENTHESIS: return KeyCode.LEFT_PARENTHESIS;
-            case java.awt.event.KeyEvent.VK_LESS: return KeyCode.LESS;
-            case java.awt.event.KeyEvent.VK_META: return KeyCode.META;
-            case java.awt.event.KeyEvent.VK_MINUS: return KeyCode.MINUS;
-            case java.awt.event.KeyEvent.VK_MODECHANGE: return KeyCode.MODECHANGE;
-            case java.awt.event.KeyEvent.VK_MULTIPLY: return KeyCode.MULTIPLY;
-            case java.awt.event.KeyEvent.VK_NONCONVERT: return KeyCode.NONCONVERT;
-            case java.awt.event.KeyEvent.VK_NUM_LOCK: return KeyCode.NUM_LOCK;
-            case java.awt.event.KeyEvent.VK_NUMBER_SIGN: return KeyCode.NUMBER_SIGN;
-            case java.awt.event.KeyEvent.VK_OPEN_BRACKET: return KeyCode.OPEN_BRACKET;
-            case java.awt.event.KeyEvent.VK_PAGE_DOWN: return KeyCode.PAGE_DOWN;
-            case java.awt.event.KeyEvent.VK_PAGE_UP: return KeyCode.PAGE_UP;
-            case java.awt.event.KeyEvent.VK_PASTE: return KeyCode.PASTE;
-            case java.awt.event.KeyEvent.VK_PAUSE: return KeyCode.PAUSE;
-            case java.awt.event.KeyEvent.VK_PERIOD: return KeyCode.PERIOD;
-            case java.awt.event.KeyEvent.VK_PLUS: return KeyCode.PLUS;
-            case java.awt.event.KeyEvent.VK_PREVIOUS_CANDIDATE: return KeyCode.PREVIOUS_CANDIDATE;
-            case java.awt.event.KeyEvent.VK_PRINTSCREEN: return KeyCode.PRINTSCREEN;
-            case java.awt.event.KeyEvent.VK_PROPS: return KeyCode.PROPS;
-            case java.awt.event.KeyEvent.VK_QUOTE: return KeyCode.QUOTE;
-            case java.awt.event.KeyEvent.VK_QUOTEDBL: return KeyCode.QUOTEDBL;
-            case java.awt.event.KeyEvent.VK_RIGHT: return KeyCode.RIGHT;
-            case java.awt.event.KeyEvent.VK_RIGHT_PARENTHESIS: return KeyCode.RIGHT_PARENTHESIS;
-            case java.awt.event.KeyEvent.VK_ROMAN_CHARACTERS: return KeyCode.ROMAN_CHARACTERS;
-            case java.awt.event.KeyEvent.VK_SCROLL_LOCK: return KeyCode.SCROLL_LOCK;
-            case java.awt.event.KeyEvent.VK_SEMICOLON: return KeyCode.SEMICOLON;
-            case java.awt.event.KeyEvent.VK_SEPARATOR: return KeyCode.SEPARATOR;
-            case java.awt.event.KeyEvent.VK_SLASH: return KeyCode.SLASH;
-            case java.awt.event.KeyEvent.VK_SPACE: return KeyCode.SPACE;
-            case java.awt.event.KeyEvent.VK_STOP: return KeyCode.STOP;
-            case java.awt.event.KeyEvent.VK_SUBTRACT: return KeyCode.SUBTRACT;
-            case java.awt.event.KeyEvent.VK_TAB: return KeyCode.TAB;
-            case java.awt.event.KeyEvent.VK_UNDERSCORE: return KeyCode.UNDERSCORE;
-            case java.awt.event.KeyEvent.VK_UNDO: return KeyCode.UNDO;
-            case java.awt.event.KeyEvent.VK_UP: return KeyCode.UP;
-        }
-        Debug.message("Unknown key code: " + code);
-        return null;
-    }
-
-    public static <T,R> ObjectBinding<R> of(ObservableValue<T> t, FXFunction<T, R> accessor)
-    {
-        return Bindings.createObjectBinding(() -> accessor.apply(t.getValue()), t);
-    }
-
-    public static <T> DoubleBinding ofD(ObservableValue<T> t, FXFunction<T, Double> accessor)
-    {
-        return Bindings.createDoubleBinding(() -> accessor.apply(t.getValue()), t);
-    }
-
-    /**
-     * A method which runs the given action on the platform thread when it
-     * later becomes available.  A specific way to call Platform.runLater
-     * from the platform thread when you really mean to (thread checker will warn
-     * you otherwise).
-     */
-    @OnThread(Tag.FXPlatform)
-    public static void runAfterCurrent(FXPlatformRunnable r)
-    {
-        // Defeat thread checker:
-        ((FXPlatformConsumer<Runnable>)(Platform::runLater)).accept(r::run);
-    }
-
-    /**
-     * Runs the action on the FX platform thread (after the current action,
-     * if called on the platform thread).
-     *
-     * Be very careful using this: race hazards ahoy if you use it from an FX
-     * loading thread, expecting it to nicely take place after the current code.
-     * Instead, it could run alongside the currently executing code.
-     *
-     * @param r
-     */
-    @OnThread(Tag.FX)
-    public static void runPlatformLater(FXPlatformRunnable r)
-    {
-        Platform.runLater(r::run);
-    }
-
-    /**
-     * Draw stripes over a rectangle - yet another thing missing from the AWT
-     */
-    public static void stripeRect(GraphicsContext g, int x, int y, int width, int height, int separation, int thickness, boolean backslash, Color color)
-    {
-        Paint prev = g.getStroke();
-        g.setStroke(color);
-        g.setLineWidth(thickness);
-        for (int offset = separation/2; offset < width + height; offset += separation + thickness) {
-            int x1, y1, x2, y2;
-
-            if (offset < height) {
-                x1 = x;
-                y1 = y + offset;
-            }
-            else {
-                x1 = x + offset - height;
-                y1 = y + height;
-            }
-
-            if (offset < width) {
-                x2 = x + offset;
-                y2 = y;
-            }
-            else {
-                x2 = x + width;
-                y2 = y + offset - width;
-            }
-            
-            if (backslash)
-            {
-                x1 = width - x1;
-                x2 = width - x2;
-            }
-
-            g.strokeLine(x1, y1, x2, y2);
-        }
-        g.setStroke(prev);
-    }
-
-    public static Image createImage(int width, int height, FXConsumer<GraphicsContext> draw)
-    {
-        Canvas c = new Canvas(width, height);
-        Scene s = new Scene(new StackPane(c));
-        draw.accept(c.getGraphicsContext2D());
-        WritableImage image = new WritableImage(width, height);
-        SnapshotParameters p = new SnapshotParameters();
-        p.setFill(Color.TRANSPARENT);
-        c.snapshot(p, image);
-        return image;
-    }
-}
+/*
+ This file is part of the BlueJ program. 
+ Copyright (C) 2014,2015,2016,2017,2018,2019,2021 Michael Kölling and John Rosenberg
+ 
+ This program is free software; you can redistribute it and/or 
+ modify it under the terms of the GNU General Public License 
+ as published by the Free Software Foundation; either version 2 
+ of the License, or (at your option) any later version. 
+ 
+ This program is distributed in the hope that it will be useful, 
+ but WITHOUT ANY WARRANTY; without even the implied warranty of 
+ MERCHANTABILITY or FITNESS FOR A PARTICULAR PURPOSE.  See the 
+ GNU General Public License for more details. 
+ 
+ You should have received a copy of the GNU General Public License 
+ along with this program; if not, write to the Free Software 
+ Foundation, Inc., 51 Franklin Street, Fifth Floor, Boston, MA  02110-1301, USA. 
+ 
+ This file is subject to the Classpath exception as provided in the  
+ LICENSE.txt file that accompanied this code.
+ */
+package bluej.utility.javafx;
+
+import bluej.Config;
+import bluej.editor.stride.CodeOverlayPane.WidthLimit;
+import bluej.editor.stride.FXTabbedEditor;
+import bluej.editor.stride.WindowOverlayPane;
+import bluej.stride.generic.InteractionManager;
+import bluej.utility.Debug;
+import bluej.utility.Utility;
+import javafx.animation.Animation;
+import javafx.animation.FadeTransition;
+import javafx.animation.KeyFrame;
+import javafx.animation.Timeline;
+import javafx.application.Platform;
+import javafx.beans.binding.*;
+import javafx.beans.property.*;
+import javafx.beans.value.ChangeListener;
+import javafx.beans.value.ObservableBooleanValue;
+import javafx.beans.value.ObservableValue;
+import javafx.collections.*;
+import javafx.css.*;
+import javafx.embed.swing.SwingFXUtils;
+import javafx.event.EventHandler;
+import javafx.geometry.Bounds;
+import javafx.geometry.Insets;
+import javafx.geometry.Point2D;
+import javafx.print.Printer;
+import javafx.print.PrinterJob;
+import javafx.scene.Node;
+import javafx.scene.Scene;
+import javafx.scene.SnapshotParameters;
+import javafx.scene.canvas.Canvas;
+import javafx.scene.canvas.GraphicsContext;
+import javafx.scene.control.Label;
+import javafx.scene.control.Menu;
+import javafx.scene.control.MenuBar;
+import javafx.scene.control.MenuItem;
+import javafx.scene.control.ScrollPane;
+import javafx.scene.control.ScrollPane.ScrollBarPolicy;
+import javafx.scene.control.SeparatorMenuItem;
+import javafx.scene.control.TextField;
+import javafx.scene.control.*;
+import javafx.scene.image.Image;
+import javafx.scene.image.ImageView;
+import javafx.scene.image.WritableImage;
+import javafx.scene.input.*;
+import javafx.scene.input.KeyCombination.Modifier;
+import javafx.scene.layout.Region;
+import javafx.scene.layout.StackPane;
+import javafx.scene.paint.Color;
+import javafx.scene.paint.Paint;
+import javafx.scene.text.Font;
+import javafx.scene.text.Text;
+import javafx.stage.Modality;
+import javafx.stage.Stage;
+import javafx.stage.Window;
+import javafx.util.Duration;
+import threadchecker.OnThread;
+import threadchecker.Tag;
+
+import javax.imageio.ImageIO;
+import javax.swing.*;
+import java.awt.*;
+import java.awt.event.MouseListener;
+import java.awt.image.RenderedImage;
+import java.io.File;
+import java.io.IOException;
+import java.net.MalformedURLException;
+import java.util.List;
+import java.util.*;
+import java.util.function.BiFunction;
+import java.util.function.Function;
+import java.util.function.Supplier;
+
+/**
+ * JavaFXUtil is a collection of static utility methods for JavaFX-related code
+ * (effectively, the JavaFX sibling of Utility).
+ */
+public class JavaFXUtil
+{
+    /**
+     * Sets the given CSS pseudo-class (bit after the colon in CSS selector) to given
+     * state for given nodes
+     * @param pseudoClassName The name of the CSS pseudo-class, e.g. "bj-pinned".  Must begin with "bj-" to avoid confusion with built in FX classes
+     * @param enabled Should the class state be set to on (true) or off (false)
+     * @param nodes A list of nodes so add/remove the pseudoclass from (based on the "enabled" parameter)
+     */
+    public static void setPseudoclass(String pseudoClassName, boolean enabled, Node... nodes)
+    {
+        if (!pseudoClassName.startsWith("bj-") && !pseudoClassName.startsWith("gf-"))
+            throw new IllegalArgumentException("Our pseudoclasses should begin with bj- or gf- to avoid confusion with JavaFX's pseudo classes");
+        
+        for (Node node : nodes)
+            node.pseudoClassStateChanged(PseudoClass.getPseudoClass(pseudoClassName), enabled);        
+    }
+
+    /**
+     * Checks if the given pseudo-class is currently enabled on the given node
+     * @param node The JavaFX node
+     * @param pseudoClassName The name of the pseudo-class.
+     * @return Whether the class is currently enabled on that node or not.
+     */
+    public static boolean hasPseudoclass(Styleable node, String pseudoClassName)
+    {
+        return node.getPseudoClassStates().stream().filter(p -> p.getPseudoClassName().equals(pseudoClassName)).count() > 0;
+    }
+    
+    /**
+     * Turns on the pseudoclass with the given index, and turns off all others in the list.
+     * 
+     * @param node Node to apply to
+     * @param index Which index (zero-based) of pseudoClasses to turn on (-1 if none)
+     * @param pseudoClasses The list of pseudo-classes to turn off (except for index, which is turned on)
+     */
+    public static void selectPseudoClass(Node node, int index, String... pseudoClasses)
+    {
+        for (int i = 0; i < pseudoClasses.length; i++)
+        {
+            JavaFXUtil.setPseudoclass(pseudoClasses[i], i == index, node);
+        }
+    }
+
+    /**
+     * Adds the given CSS style-class[es] to the node.
+     *
+     * @param node The node to apply to
+     * @param styleClasses The CSS style-classes to be added.
+     */
+    public static void addStyleClass(Styleable node, String... styleClasses)
+    {
+        addStyleClass(node, FXCollections.observableArrayList(styleClasses));
+    }
+
+    /**
+     * Adds the given CSS style-class[es] to the node.
+     *
+     * JavaFX doesn't usually care if you add the same class many times to a node.  In contrast, this method
+     * makes sure that a class is only applied once (effectively models the classes on a node as a
+     * set, not a list).  Generally, you should try to avoid dynamically turning classes on
+     * or off, anyway, and use pseudo-classes instead.
+     *
+     * @param node The node to apply to
+     * @param styleClasses The list of CSS style-classes to add.
+     */
+    public static void addStyleClass(Styleable node, ObservableList<String> styleClasses)
+    {
+        for (String styleClass : styleClasses)
+        {
+            if (!node.getStyleClass().contains(styleClass))
+                node.getStyleClass().add(styleClass);
+        }
+    }
+
+    /**
+     * Like addStyleClass but also returns the node.  Useful as part of a builder
+     * pattern, when you want to add a style-class for a new node, but you don't
+     * otherwise need to store it in a variable before passing it to a method, e.g
+     * pane.setTop(JavaFXUtil.withStyleClass(new Label("Information:"), "label-info"));
+     */
+    public static <T extends Styleable> T withStyleClass(T node, String... styleClasses)
+    {
+        addStyleClass(node, styleClasses);
+        return node;
+    }
+
+    /**
+     * Removes the given CSS style-class to the node.
+     * 
+     * JavaFX doesn't care if you add the same class many times to a node, and if you're not
+     * careful when removing a style-class, you may only remove one instance and not all.  This method
+     * makes sure that all copies of a class are removed (effectively models the classes on a node as a 
+     * set, not a list). 
+     * 
+     * Generally, you should try to avoid dynamically turning classes on or off, anyway,
+     * and use pseudo-classes instead. Therefore, eventually we should remove this method.
+     * It has been kept for now as one JavaFX control (Tab) doesn't accept pseudo-classes.
+     * 
+     * @param node The node to apply to.
+     * @param styleClasses The style-classes to remove.
+     */
+    public static void removeStyleClass(Styleable node, String... styleClasses)
+    {
+        //removeAll gets rid of all instances of all of styleClasses:
+        node.getStyleClass().removeAll(styleClasses);
+    }
+
+    /**
+     * Since JavaFX has no font metrics, we make our own.  The only way to
+     * measure a JavaFX string is to render an off-screen text.  To avoid the repeated
+     * expense, we keep a cache of font-size & text-content to width.
+     * We do this for up to 3 font sizes, and up to 10k strings per font size
+     * (This may seem a lot, but we usually measure substrings too, so we end up with
+     * (num strings * avg string length) strings in cache.  See FXCache for more
+     * details on cache behaviour.
+     */
+    private static final FXCache<Font, FXCache<String, Double>> measured =
+        new FXCache<>(f -> new FXCache<>(s -> {
+            if (s == null || s.length() == 0)
+                return 0.0;
+
+            //Not a very elegant way to get the size of the text, but only way to really do it
+            //See e.g. http://stackoverflow.com/questions/13015698/
+            Text text = new Text(s);
+            text.setFont(f);
+            return text.getLayoutBounds().getWidth();
+        }, 10000), 3);
+
+    /**
+     * Measure the given string content using the given node's font.
+     * 
+     * @return Width of the string, when rendered in that font, in [logical] pixels.
+     *         Does not have to be integer.
+     */
+    public static double measureString(TextInputControl node, String str)
+    {
+        return measureString(node, str, true, true);
+    }
+    /**
+     * Measure the given string content using the given node's font.
+     *
+     * @param includeLeftInset Whether to include node.getInsets().getLeft() in the width
+     * @param includeRightInset Whether to include node.getInsets().getRight() in the width
+     * @return Width of the string, when rendered in that font, in [logical] pixels.
+     *         Does not have to be integer.
+     */
+    public static double measureString(TextInputControl node, String str, boolean includeLeftInset, boolean includeRightInset)
+    {
+        return measureString(node, str, node.getFont(), includeLeftInset, includeRightInset);
+    }
+
+    /**
+     * Measure the given string content using the given font.
+     *
+     * @param node The node from which to take the insets, but NOT the font
+     * @param str The string to measure the size of
+     * @param overrideFont The font to use for measuring
+     * @param includeLeftInset Whether to include node.getInsets().getLeft() in the width
+     * @param includeRightInset Whether to include node.getInsets().getRight() in the width
+     * @return Width of the string, when rendered in that font, in [logical] pixels.
+     *         Does not have to be integer.
+     */
+    public static double measureString(TextInputControl node, String str, Font overrideFont, boolean includeLeftInset, boolean includeRightInset)
+    {
+        return measured.get(overrideFont).get(str) + (includeLeftInset ? node.getInsets().getLeft() : 0.0) + (includeRightInset ? node.getInsets().getRight() : 0.0);
+    }
+
+    /**
+     * Measure the given string content using the font of the given node.
+     * @return Width of the string, when rendered in that font, in [logical] pixels.
+     *         Does not have to be integer.
+     */
+    public static double measureString(Labeled node, String str)
+    {
+        return measured.get(node.getFont()).get(str) + node.getLabelPadding().getLeft() + node.getLabelPadding().getRight() + node.getPadding().getLeft() + node.getPadding().getRight();
+    }
+
+    /** Gets a new CssMetaData instance for the given property of the class.
+     *  Assumes the property is always settable.  Thus do not pass a property that might be
+     *  set or bound by other code.
+     *  
+     *  @param propertyName The name, in CSS, of the property (e.g. "-bj-indent-width")
+     *  @param propGetter An accessor on type T for the correspoding JavaFX property
+     */
+    public static <T extends Styleable> CssMetaData<T, Number> cssSize(String propertyName, Function<T, SimpleStyleableDoubleProperty> propGetter)
+    {
+        return new CssMetaData <T, Number >(propertyName, StyleConverter.getSizeConverter()) {
+            @Override
+            public boolean isSettable(T node)
+            {
+                return true;
+            }
+
+            @Override
+            public StyleableProperty <Number > getStyleableProperty(T node) {
+                return propGetter.apply(node);
+            }
+        };
+    }
+
+    /** Gets a new CssMetaData instance for the given property of the class.
+     *  Assumes the property is always settable.  Thus do not pass a property that might be
+     *  set or bound by other code.
+     *
+     *  @param propertyName The name, in CSS, of the property (e.g. "-bj-highlight-color")
+     *  @param propGetter An accessor on type T for the correspoding JavaFX property
+     */
+    public static <T extends Styleable> CssMetaData<T, Color> cssColor(String propertyName, Function<T, SimpleStyleableObjectProperty<Color>> propGetter)
+    {
+        return new CssMetaData <T, Color >(propertyName, StyleConverter.getColorConverter()) {
+            @Override
+            public boolean isSettable(T node)
+            {
+                return true;
+            }
+
+            @Override
+            public StyleableProperty <Color> getStyleableProperty(T node) {
+                return propGetter.apply(node);
+            }
+        };
+    }
+
+    
+    /** Gets a new CssMetaData instance for the given property of the class.
+     *  Assumes the property is always settable.  Thus do not pass a property that might be
+     *  set or bound by other code.
+     *  
+     *  WARNING: Using this at the moment will encounter bug RT-38723:
+     *  https://javafx-jira.kenai.com/browse/RT-38723
+     */
+    public static <T extends Styleable> CssMetaData<T, Insets> cssInsets(String propertyName, Function<T, StyleableObjectProperty<Insets>> propGetter)
+    {
+        return new CssMetaData <T, Insets >(propertyName, StyleConverter.getInsetsConverter(), Insets.EMPTY) {
+            @Override
+            public boolean isSettable(T node)
+            {
+                return true;
+            }
+
+            @Override
+            public StyleableProperty <Insets> getStyleableProperty(T node) {
+                return propGetter.apply(node);
+            }
+        };
+    }
+
+    /**
+     * Writes the given image to the given filename as a PNG
+     */
+    public static void writeImageTo(WritableImage image, String filename)
+    {
+        File file = new File(filename);
+        RenderedImage renderedImage = SwingFXUtils.fromFXImage(image, null);
+        try
+        {
+            ImageIO.write(
+                renderedImage,
+                "png",
+                file);
+        } catch (IOException e)
+        {
+            Debug.reportError(e);
+        }
+    }
+
+    /**
+     * Works around a problem where key-presses of function keys in text fields
+     * do not call accelerators.  See comments in method.
+     * 
+     * @param field The field on which to work around the issue.
+     */
+    public static void workAroundFunctionKeyBug(TextField field)
+    {
+        // Work around taken from http://stackoverflow.com/questions/28239019/javafx-accelerator-not-working-when-textfield-has-focus
+        // to work about this bug https://bugs.openjdk.java.net/browse/JDK-8089884 due to be fixed in JDK 9
+        field.addEventHandler(KeyEvent.KEY_RELEASED, e -> {
+            switch (e.getCode())
+            {
+                case F1:
+                case F2:
+                case F3:
+                case F4:
+                case F5:
+                case F6:
+                case F7:
+                case F8:
+                case F9:
+                case F10:
+                case F11:
+                case F12:
+                    //handle function key shortcut  if defined
+                    Runnable r = field.getScene().getAccelerators().get(new KeyCodeCombination(e.getCode()));
+                    if (r != null)
+                    {
+                        r.run();
+                        e.consume();
+                    }
+                    break;
+                default:
+                    break;
+            }
+        });
+    }
+
+    /**
+     * Makes a clone of the given label by copying its style and content.
+     * The copying uses binding, so it will keep up to date with the original afterwards.
+     * 
+     * @param l The label to copy
+     * @param fontSize The font size property (e.g. "12pt") to use for font size 
+     */
+    public static Label cloneLabel(Label l, ObservableValue<String> fontSize)
+    {
+        Label copy = new Label();
+        copy.textProperty().bind(l.textProperty());
+        bindList(copy.getStyleClass(), l.getStyleClass());
+        copy.styleProperty().bind(l.styleProperty().concat(fontSize));
+        bindPseudoclasses(copy, l.getPseudoClassStates());
+        return copy;
+    }
+
+    /**
+     * Helper method to copy the source image to the destination X, Y position in the dest image
+     */
+    public static void blitImage(WritableImage dest, int xOffset, int yOffset, Image src)
+    {
+        dest.getPixelWriter().setPixels(xOffset, yOffset, (int)(Math.ceil(src.getWidth())), (int)(Math.ceil(src.getHeight())), src.getPixelReader(), 0, 0);
+    }
+
+    /**
+     * Given an ObservableValue with a source object, and a function to get an ObservableValue property of the source object,
+     * forms a binding that watches for updates of either the source object or the property of the current
+     * source object, to form a virtual observable value for object.property
+     *
+     * If at any time object becomes null, the returned observable will use the default value.  Null will never be passed
+     * to property.
+     *
+     * @param object The source object on which to apply the property
+     * @param property The property to apply to the current source object
+     * @param def The default value to use when source is null
+     * @param <S> The type of the source object
+     * @param <T> The type inside the property
+     * @return An observable corresponding to object.property
+     */
+    @OnThread(Tag.FXPlatform)
+    public static <S, T> ObservableValue<T> applyPlatform(ObservableValue<S> object, FXPlatformFunction<S, ObservableValue<T>> property, T def)
+    {
+        // Easier to create new property and use change listeners to update the binding than try
+        // to make an all-in-one binding:
+        ObjectProperty<T> r = new SimpleObjectProperty<>(object.getValue() == null ? def : property.apply(object.getValue()).getValue());
+
+        addChangeListenerPlatform(object, value -> {
+            r.unbind();
+
+            if (value == null)
+            {
+                r.setValue(def);
+                // r is left unbound;
+            }
+            else
+            {
+                // Bind r to the inner property, until object changes:
+                r.bind(property.apply(value));
+            }
+        });
+
+        return r;
+    }
+
+    /**
+     * Creates a Boolean property which tracks the value of the given source property, but adds
+     * delays to copying the true and/or false values.
+     *
+     * It is possible, if the value keeps flipping backwards and forwards during the delay windows,
+     * that you may not see the change copied for a long time.
+     *
+     * @param source The boolean value to copy into the returned property
+     * @param delayToTrue The delay to wait before copying a true value.  Pass Duration.ZERO for no delay.
+     * @param delayToFalse The delay to wait before copying a false value.  Pass Duration.ZERO for no delay.
+     * @return A property as described.
+     */
+    public static ReadOnlyBooleanProperty delay(ObservableBooleanValue source, Duration delayToTrue, Duration delayToFalse)
+    {
+        SimpleBooleanProperty delayed = new SimpleBooleanProperty(source.get());
+
+        source.addListener(new ChangeListener<Boolean>()
+        {
+            // The task to cancel the previous copy:
+            private FXPlatformRunnable cancel = null;
+            @Override
+            // Assume we are on FX thread (could be dangerous)
+            // Tag lets us circumvent thread checker:
+            @OnThread(value = Tag.FXPlatform, ignoreParent = true)
+            public void changed(ObservableValue<? extends Boolean> observable, Boolean oldValue, Boolean newValue)
+            {
+                if (cancel != null)
+                    cancel.run();
+                if (newValue.booleanValue())
+                    cancel = runAfter(delayToTrue, () -> delayed.set(true));
+                else
+                    cancel = runAfter(delayToFalse, () -> delayed.set(false));
+            }
+        });
+
+        return delayed;
+    }
+
+    @OnThread(Tag.FX)
+    public static void ifOnPlatform(FXPlatformRunnable action)
+    {
+        if (Platform.isFxApplicationThread())
+        {
+            // Circumvent thread checker:
+            ((Runnable)action::run).run();
+        }
+    }
+
+    public static void addFocusListener(Stage focusTarget, FXPlatformConsumer<Boolean> listener)
+    {
+        // We know focused property can only be altered on FX thread:
+        focusTarget.focusedProperty().addListener((obs, oldVal, newVal) ->
+                // Circumvent thread checker:
+                ((FXConsumer<Boolean>)listener::accept).accept(newVal));
+    }
+
+    public static void addFocusListener(Node focusTarget, FXPlatformConsumer<Boolean> listener)
+    {
+        // We know focused property can only be altered on FX thread:
+        focusTarget.focusedProperty().addListener((obs, oldVal, newVal) ->
+                // Circumvent thread checker:
+                ((FXConsumer<Boolean>)listener::accept).accept(newVal));
+    }
+
+    /**
+     * Run an action on the FX platform thread - either now (if called on the platform thread) or
+     * at some indeterminate time (if called from a different thread).
+     * <p>
+     * This method is inherently dangerous and its use should usually be avoided.
+     * <p>
+     * Calling this from a method tagged with @OnThread(Tag.FX) will potentially run the action
+     * simultaneously with the calling thread, which may well cause concurrency bugs. Furthermore
+     * if on the "FX" (loading) thread then the design should generally not require swapping to the
+     * FX platform thread at all.
+     * <p>
+     * Calling this from a method tagged with @OnThread(Tag.FXPlatform) is redundant. Instead, just
+     * run the action directly. 
+     */
+    @OnThread(Tag.Any)
+    @SuppressWarnings("threadchecker")
+    public static void runNowOrLater(FXPlatformRunnable action)
+    {
+        if (Platform.isFxApplicationThread())
+        {
+            action.run();
+        }
+        else
+        {
+            Platform.runLater(action::run);
+        }
+    }
+
+     /**
+     * Shows a dialog to the user (with OK/Cancel buttons) asking them to confirm an action
+     * 
+     * @param titleLabel The string to look up in the labels file for the title of the dialog
+     * @param messageLabel The string to look up in the labels file for the message of the dialog
+     * @param parent The parent window to block with the modal dialog.  Can be null.
+     * @param bringToFront If true, should specially execute code to bring app and window to front.
+     * @return True if the user clicked OK, false if the user clicked Cancel or otherwise closed the dialog.
+     */
+    @OnThread(Tag.FXPlatform)
+    public static boolean confirmDialog(String titleLabel, String messageLabel, Window parent, boolean bringToFront)
+    {
+        Alert alert = new Alert(Alert.AlertType.CONFIRMATION, Config.getString(messageLabel), ButtonType.OK, ButtonType.CANCEL);
+        alert.setTitle(Config.getString(titleLabel));
+        alert.setHeaderText(alert.getTitle());
+        alert.initOwner(parent);
+        alert.initModality(Modality.WINDOW_MODAL);
+        if (bringToFront)
+        {
+            listenOnce(alert.showingProperty(), showing -> {
+                    if (showing) {
+                        Utility.bringToFrontFX(alert.getDialogPane().getScene().getWindow());
+                    }
+            });
+        }
+        // Without this line, text will be truncated not wrapped:
+        alert.getDialogPane().setMinHeight(Region.USE_PREF_SIZE);
+        Optional<ButtonType> pressed = alert.showAndWait();
+        return ButtonType.OK == pressed.orElse(ButtonType.CANCEL);
+    }
+
+    /**
+     * Shows an error dialog to the user, with an OK button
+     * 
+     * 
+     */
+    @OnThread(Tag.FXPlatform)
+    public static void errorDialog(String titleLabel, String messageLabel)
+    {
+        Alert alert = new Alert(Alert.AlertType.ERROR, Config.getString(messageLabel), ButtonType.OK);
+        alert.setTitle(Config.getString(titleLabel));
+        alert.setHeaderText(alert.getTitle());
+        alert.showAndWait();
+    }
+
+    /**
+     * Binds the on/off state of a pseudo-class to the given binding (true = pseudo-class present).
+     * 
+     * Note that if no reference is maintained to the BooleanBinding, it can get GC-ed,
+     * in which case this method will no longer update the pseudo-class.  This is unlikely
+     * to be what you want, so you should retain a reference to the exact binding passed
+     * to this method for as long as you want the update to occur.
+     * 
+     * @param node
+     * @param pseudoClass
+     * @param on
+     */
+    public static void bindPseudoclass(Node node, String pseudoClass, BooleanExpression on)
+    {
+        setPseudoclass(pseudoClass, on.get(), node);
+        addChangeListener(on, b -> setPseudoclass(pseudoClass, b, node));
+    }
+
+    public static void scrollTo(ScrollPane scrollPane, Node target)
+    {
+        double scrollWidth = scrollPane.getContent().getBoundsInLocal().getWidth();
+        double scrollHeight = scrollPane.getContent().getBoundsInLocal().getHeight();
+        
+        Bounds b = scrollPane.getContent().sceneToLocal(target.localToScene(target.getBoundsInLocal()));
+        Bounds viewPortBounds = scrollPane.getViewportBounds();
+
+        // try to center the scrolling in the viewport
+        if (scrollPane.getHbarPolicy() != ScrollBarPolicy.NEVER && scrollWidth != 0)
+        {
+            double hValue = (b.getMinX() - 0.5*viewPortBounds.getWidth()) / (scrollWidth-viewPortBounds.getWidth());
+            // clamp the value between 0 and 1 to make sure we're in the scrolling values range
+            scrollPane.setHvalue((hValue < 0) ? 0 : (hValue > 1) ? 1 : hValue);
+        }
+        if (scrollPane.getVbarPolicy() != ScrollBarPolicy.NEVER && scrollHeight != 0)
+        {
+            double vValue = (b.getMinY() - 0.5*viewPortBounds.getHeight()) / (scrollHeight-viewPortBounds.getHeight());
+            // clamp the value between 0 and 1 to make sure we're in the scrolling values range
+            scrollPane.setVvalue((vValue < 0) ? 0 : (vValue > 1) ? 1 : vValue);
+        }
+    }
+
+    /**
+     * Runs some FX initialisation on any thread.
+     *
+     * We probably need to revisit the threading model.  Nowadays, FXPlatform means actually
+     * on the FX Platform thread, and FX means messing with FX, but this can happen in a background
+     * thread to support faster loading, as long as you don't add it to the scene.  But really,
+     * this means Tag.FX code should be executable on the Swing event thread, because
+     * there's no problem if you're just loading.  But if we let Tag.Swing call Tag.FX
+     * then we're going to mask all sorts of problems in existing code at the moment.
+     * So I've made this method for now, which lets you initialise FX items on
+     * the Swing thread, but at least makes it explicit that you're meaning to do it.
+     *
+     * @param initCode
+     * @param <T>
+     * @return
+     */
+    @OnThread(Tag.Any)
+    public static <T> T initFX(FXSupplier<T> initCode)
+    {
+        // Defeat thread checker:
+        return ((Supplier<T>)initCode::get).get();
+    }
+
+    /**
+     * Scales the points by the given scale, and snaps them to nearest integer
+     */
+    public static void scalePolygonPoints(javafx.scene.shape.Polygon polygon, double scale, boolean rotate90)
+    {
+        for (int i = 0; i < polygon.getPoints().size(); i += 2)
+        {
+            if (rotate90)
+            {
+                // Swapping, so we need a temporary:
+                double t = polygon.getPoints().get(i + 1) * scale;
+                polygon.getPoints().set(i + 1, polygon.getPoints().get(i) * scale);
+                polygon.getPoints().set(i, t);
+            }
+            else
+            {
+                polygon.getPoints().set(i, polygon.getPoints().get(i) * scale);
+                polygon.getPoints().set(i + 1, polygon.getPoints().get(i + 1) * scale);
+            }
+        }
+    }
+
+    /**
+     * Make a printer job.  By default, JavaFX tries to create a job with
+     * the default printer, and returns null if that printer is not available.
+     * If this happens, we try making a job with any other available printer.
+     */
+    public static PrinterJob createPrinterJob()
+    {
+        PrinterJob job = PrinterJob.createPrinterJob();
+        if (job == null)
+        {
+            for (Printer printer : Printer.getAllPrinters())
+            {
+                job = PrinterJob.createPrinterJob(printer);
+                if (job != null)
+                    return job;
+            }
+        }
+        return job;
+    }
+
+    /**
+     * By default, scroll panes leave their content at its preferred size, and then add scroll bars
+     * if that is bigger than the scroll pane size.  But often, what we want is twofold:
+     *  - If the preferred size is bigger than the scroll pane, add scroll bars
+     *  - BUT if the preferred size is smaller than the scroll pane, resize to fit the whole scroll pane.
+     *  This method makes the scroll pane have that behaviour.
+     */
+    @OnThread(Tag.FX)
+    public static void expandScrollPaneContent(ScrollPane scrollPane)
+    {
+        // Make content expand to fill when smaller than viewport, but scroll once larger than viewport:
+        // Taken from https://reportmill.wordpress.com/2014/06/03/make-scrollpane-content-fill-viewport-bounds/
+        addChangeListener(scrollPane.viewportBoundsProperty(), bounds -> {
+            boolean oldFitToWidth = scrollPane.isFitToWidth();
+            boolean oldFitToHeight = scrollPane.isFitToHeight();
+            scrollPane.setFitToWidth(scrollPane.getContent().prefWidth(-1) < bounds.getWidth());
+            scrollPane.setFitToHeight(scrollPane.getContent().prefHeight(-1) < bounds.getHeight());
+            // It seems that the layout of the scroll pane content isn't always updated by just changing
+            // the fit-to flags, so we also request a layout of the content if applicable:
+            if (scrollPane.getContent() instanceof Region && (oldFitToWidth != scrollPane.isFitToWidth() || oldFitToHeight != scrollPane.isFitToHeight()))
+            {
+                ((Region) scrollPane.getContent()).requestLayout();
+            }
+        });
+    }
+
+    /**
+     * Loads the given file as a JavaFX Image.
+     *
+     * @param image  The system file of the image to load.
+     *               If null, null will definitely be returned.
+     * @return       The image if successfully loaded, null otherwise.
+     */
+    public static Image loadImage(File image)
+    {
+        if (image != null)
+        {
+            try
+            {
+                return new Image(image.toURI().toURL().toExternalForm());
+            }
+            catch (MalformedURLException e)
+            {
+                Debug.reportError(e);
+            }
+        }
+        
+        return null;
+    }
+
+    /**
+     * Loads a JavaFX Image from the path given
+     *
+     * @param path  The path of the image to load.
+     *              If null, null will definitely be returned.
+     * @return      The image if successfully loaded, null otherwise.
+     */
+    public static Image loadImage(String path)
+    {
+        return path == null ? null : loadImage(new File(path));
+    }
+
+    /**
+     * Make a single menu item with a graphics node.
+     * 
+     * @param nameKey The key to lookup via Config.getString for the name
+     * @param icon The node which has the icon of the menu item. It has to be
+     *             an ImageView to get the icons working (at least on Mac).
+     * @param accelerator The accelerator if any (null if none)
+     * @param action The action to perform when the menu item is activated
+     * @param binding  The binding for disabling the menu item (may be null).
+     * 
+     * @return The MenuItem combining all these items.
+     */
+    public static MenuItem makeMenuItem(String nameKey, ImageView icon, KeyCombination accelerator,
+                                        FXPlatformRunnable action, ObservableValue<Boolean> binding)
+    {
+        MenuItem item = makeMenuItem(nameKey, accelerator, action, binding);
+        item.setGraphic(icon);
+        return item;
+    }
+
+    /**
+     * Make a single menu item.
+     * 
+     * @param nameKey The key to lookup via Config.getString for the name
+     * @param accelerator The accelerator if any (null if none)
+     * @param action The action to perform when the menu item is activated
+     * @param binding  The binding for disabling the menu item (may be null).
+     * 
+     * @return The MenuItem combining all these items.
+     */
+    public static MenuItem makeMenuItem(String nameKey, KeyCombination accelerator,
+                                        FXPlatformRunnable action, ObservableValue<Boolean> binding)
+    {
+        MenuItem item = makeMenuItem(Config.getString(nameKey), action, accelerator);
+        if (binding != null)
+        {
+            item.disableProperty().bind(binding);
+        }
+        return item;
+    }
+
+    public static void runAfterNextLayout(Scene scene, FXPlatformRunnable runnable)
+    {
+        if (scene != null)
+        {
+            scene.addPostLayoutPulseListener(new Runnable()
+            {
+                @Override
+                public void run()
+                {
+                    runPlatformLater(runnable);
+                    scene.removePostLayoutPulseListener(this);
+                }
+            });
+        }
+    }
+
+    /**
+     * Add a keyboard handler to the scene that listens for Cmd-M presses
+     * and minimises the window.  Does nothing if not on Mac.
+     * @param window The target window to minimise.  Make sure that you
+     *               have called setScene() before you call this method!
+     */
+    public static void addMacMinimiseShortcutHandler(Stage window)
+    {
+        window.getScene().addEventHandler(KeyEvent.KEY_PRESSED, e -> {
+            if (Config.isMacOS() && e.getCode() == KeyCode.M && e.isMetaDown() && !e.isShiftDown())
+            {
+                window.setIconified(true);
+            }
+        });
+    }
+
+    /**
+     * A builder pattern for lists.
+     */
+    public static class ListBuilder<T>
+    {
+        private ArrayList<T> list;
+
+        private ListBuilder(List<T> list)
+        {
+            this.list = new ArrayList<>(list);
+        }
+
+        /**
+         * Add another item to the list, return this builder again.
+         */
+        public ListBuilder<T> add(T t)
+        {
+            list.add(t);
+            return this;
+        }
+
+        /**
+         * Turn the builder into an actual (unmodifiable) list
+         */
+        public List<T> build()
+        {
+            return Collections.unmodifiableList(list);
+        }
+    }
+    
+    /**
+     * Helper method for extending a super-class's CSS meta data with some of your own
+     */
+    public static ListBuilder<CssMetaData<? extends Styleable, ?>> extendCss(
+            List<CssMetaData<? extends Styleable, ?>> superClassCssMetaData)
+    {
+        return new ListBuilder<CssMetaData<? extends Styleable, ?>>(superClassCssMetaData);
+    }
+
+    /**
+     * Adds handlers to the given node so that a popup menu is shown (via the given function)
+     * when appropriate.
+     * @param node The node to listen for the mouse events on
+     * @param showContextMenu The function to call to show the menu.  The parameters are X and Y
+     *                        screen (*NOT* scene) coordinates.  Returns true if the menu was shown.
+     */
+    public static void listenForContextMenu(Node node, FXPlatformBiFunction<Double, Double, Boolean> showContextMenu, KeyCode... otherKeys)
+    {
+        EventHandler<MouseEvent> popupHandler = e -> {
+            if (e.isPopupTrigger())
+            {
+                if (showContextMenu.apply(e.getScreenX(), e.getScreenY()))
+                    e.consume();
+            }
+        };
+        
+        // According to docs for isPopupTrigger, we need this handler on pressed and released:
+        node.addEventHandler(MouseEvent.MOUSE_PRESSED, popupHandler);
+        node.addEventHandler(MouseEvent.MOUSE_RELEASED, popupHandler);
+
+        
+        node.addEventHandler(KeyEvent.KEY_PRESSED, e -> {
+            if (e.getCode() == KeyCode.CONTEXT_MENU || Arrays.asList(otherKeys).contains(e.getCode()))
+            {
+                Point2D scenePt = node.localToScene(5, 5);
+                Scene scene = node.getScene();
+                Point2D screenPt = scenePt.add(scene.getWindow().getX() + scene.getX(), scene.getWindow().getY() + scene.getY()); 
+                if (showContextMenu.apply(screenPt.getX(), screenPt.getY()))
+                    e.consume();
+            }
+        });
+    }
+
+    /**
+     * Makes a MenuItem with the given parameters.
+     * 
+     * @param text The content (label) of the menu item
+     * @param run The action to run for the menu item.  May be null for none.
+     * @param shortcut The shortcut to use.  May be null for none.
+     */
+    public static MenuItem makeMenuItem(String text, FXPlatformRunnable run, KeyCombination shortcut)
+    {
+        MenuItem item = new MenuItem(text);
+        if (run != null)
+            item.setOnAction(e -> run.run());
+        if (shortcut != null)
+            item.setAccelerator(shortcut);
+        return item;
+    }
+
+    /**
+     * Makes a MenuItem with the given parameters.
+     *
+     * @param text The content (label) of the menu item, which will be bound to
+     * @param run The action to run for the menu item.  May be null for none.
+     * @param shortcut The shortcut to use.  May be null for none.
+     */
+    public static MenuItem makeMenuItem(StringExpression text, FXPlatformRunnable run, KeyCombination shortcut)
+    {
+        MenuItem item = new MenuItem();
+        item.textProperty().bind(text);
+        if (run != null)
+            item.setOnAction(e -> run.run());
+        if (shortcut != null)
+            item.setAccelerator(shortcut);
+        return item;
+    }
+
+    /**
+     * Makes a MenuItem which is disabled
+     * @param text The content (label) of the menu item
+     * @param shortcut The shortcut to display.  May be null for none.
+     */
+    public static MenuItem makeDisabledMenuItem(String text, KeyCombination shortcut)
+    {
+        MenuItem item = new MenuItem(text);
+        item.setDisable(true);
+        if (shortcut != null)
+            item.setAccelerator(shortcut);
+        return item;
+    }
+
+    /**
+     * Makes a CheckMenuItem that binds bidirectionally to the given state.
+     * 
+     * @param text The content (label) for the CheckMenuItem
+     * @param state The boolean state to bind the check state to (bidirectionally)
+     * @param shortcut The shortcut to use.  May be null for none.
+     */
+    public static CheckMenuItem makeCheckMenuItem(String text, Property<Boolean> state, KeyCombination shortcut)
+    {
+        CheckMenuItem item = new CheckMenuItem(text);
+        item.selectedProperty().bindBidirectional(state);
+        if (shortcut != null)
+            item.setAccelerator(shortcut);
+        return item;
+    }
+
+    /**
+     * Makes a CheckMenuItem that has bidirectional listeners to the given state.
+     *
+     * @param text The content (label) for the CheckMenuItem.
+     * @param state The boolean state to bind the check state to (bidirectionally).
+     * @param shortcut The shortcut to use.  May be null for none.
+     * @param listener An FXConsumer to execute in case the checkMenuItem has been toggled.
+     */
+    @OnThread(Tag.FXPlatform)
+    public static CheckMenuItem makeCheckMenuItem(String text, Property<Boolean> state, KeyCombination shortcut, FXPlatformConsumer<? super Boolean> listener)
+    {
+        CheckMenuItem item = new CheckMenuItem(text);
+        item.setSelected(state.getValue());
+        if (shortcut != null)
+            item.setAccelerator(shortcut);
+
+        addChangeListenerPlatform(item.selectedProperty(), selected -> {
+            if (!selected.equals(state.getValue())) {
+                state.setValue(selected);
+                listener.accept(selected);
+            }
+        });
+
+        addChangeListenerPlatform(state, newValue -> {
+            item.setSelected(newValue);
+        });
+
+        return item;
+    }
+
+    /**
+     * Helper method to construct a menu
+     * @param text The content (label/header) for the menu
+     * @param items The items to put in the menu (in order).
+     */
+    public static Menu makeMenu(String text, MenuItem... items)
+    {
+        Menu menu = new Menu(text);
+        menu.getItems().setAll(items);
+        return menu;
+    }
+
+    /**
+     * Sets up code to show a tooltip on the frame catalogue when the given node is mouse-overed.
+     * 
+     * @param window The editor window
+     * @param target The target node near which to display the tooltip
+     * @param tooltipText The text of the tooltip to show
+     * @param delay The delay after the mouse enters the node, before showing the toolrip.
+     */
+    public static void initializeCustomTooltipCatalogue(FXTabbedEditor window, Node target, String tooltipText, Duration delay)
+    {
+        final Label l = new Label(tooltipText);
+        l.visibleProperty().bind(l.textProperty().isNotEmpty());
+        l.setMouseTransparent(true);
+        l.setWrapText(true);
+        JavaFXUtil.addStyleClass(l, "frame-tooltip");
+        JavaFXUtil.setPseudoclass("bj-tight-border", true, l);
+        l.setMaxWidth(300);
+
+        // We use the window overlay pane to show the tooltip.  The code overlay pane
+        // doesn't include the catalogue, so we can't use that.
+        FXRunnable show = () -> {
+            final WindowOverlayPane overlayPane = window.getOverlayPane();
+            double x = overlayPane.sceneXToWindowOverlayX(target.localToScene(target.getBoundsInLocal()).getMinX());
+            double y = overlayPane.sceneYToWindowOverlayY(target.localToScene(target.getBoundsInLocal()).getMaxY() + 10);
+            overlayPane.addOverlay(l, new ReadOnlyDoubleWrapper(x), new ReadOnlyDoubleWrapper(y), true);
+            // Use short fade-in:
+            FadeTransition ft = new FadeTransition(Duration.millis(100), l);
+            ft.setFromValue(0.0);
+            ft.setToValue(1.0);
+            ft.play();
+        };
+
+        target.addEventFilter(MouseEvent.ANY, new EventHandler<MouseEvent>()
+            {
+                // The action to cancel showing the toolip:
+                FXPlatformRunnable cancel;
+
+                @Override
+                @OnThread(Tag.FXPlatform)
+                public void handle(MouseEvent event)
+                {
+                    if (event.getEventType() == MouseEvent.MOUSE_ENTERED)
+                    {
+                        cancel = JavaFXUtil.runAfter(delay, show);
+                    }
+                    else if (event.getEventType() == MouseEvent.MOUSE_EXITED)
+                    {
+                        // Cancel any pending show,
+                        if (cancel != null)
+                        {
+                            cancel.run();
+                            cancel = null;
+                        }
+                        // and remove tooltip from window (no-op if not present):
+                        window.getOverlayPane().removeOverlay(l);
+                    }
+                }
+            }
+        );
+    }
+
+    /**
+     * A helper class for showing a tooltip/help on mouse-over or pressing F1.
+     */
+    @OnThread(Tag.FXPlatform)
+    private static class TooltipListener implements EventHandler<InputEvent>, FXPlatformConsumer<Boolean>
+    {
+        /** The label displaying the tooltip. Null when not showing. */
+        private Label l;
+        private final InteractionManager editor;
+        /** The "parent" (not actual scene graph parent, but the node we are showing a tooltip for) */
+        private final Node parent;
+        /**
+         * This is a tricky inversion of control.  Caller passes us a requestTooltip callback.
+         * We call it back with another callback for the tooltip.  Caller then spends
+         * time (potentially thread-hopping), and when it has the tooltip ready, calls
+         * our callback.  We can't easily simplify this because of the gap and thread-hopping
+         * inbetween.
+         */
+        private final FXConsumer<FXConsumer<String>> requestTooltip;
+        /** An action to cancel a pending show-on-hover */
+        private FXPlatformRunnable cancelHoverShow = null;
+        /** Whether the tooltip is currently showing */
+        private boolean showing = false;
+        /** Whether the tooltip is showing because of mouse hover (only valid when showing == true) */
+        private boolean mouseShown = false;
+
+        /**
+         * @param editor Reference to the editor
+         * @param parent The node for which to show the tooltip
+         * @param requestTooltip The callback (see comments above).
+         */
+        @OnThread(Tag.FX)
+        private TooltipListener(InteractionManager editor, Node parent, FXConsumer<FXConsumer<String>> requestTooltip)
+        {
+            this.editor = editor;
+            this.parent = parent;
+            this.requestTooltip = requestTooltip;
+        }
+
+        @Override
+        @OnThread(Tag.FXPlatform)
+        public void handle(InputEvent original)
+        {
+            if (original instanceof KeyEvent)
+            {
+                KeyEvent event = (KeyEvent) original;
+                if (event.getCode() == KeyCode.F1 && !showing)
+                {
+                    mouseShown = false;
+                    if (cancelHoverShow != null)
+                    {
+                        cancelHoverShow.run();
+                        cancelHoverShow = null;
+                    }
+                    show();
+                    event.consume();
+                }
+
+                if (event.getCode() == KeyCode.ESCAPE && showing && !mouseShown)
+                {
+                    hide();
+                    // We don't consume escape events in case they trigger more functionality
+                }
+            }
+            else if (original instanceof MouseEvent)
+            {
+                MouseEvent event = (MouseEvent) original;
+
+                if (event.getEventType() == MouseEvent.MOUSE_ENTERED)
+                {
+                    if (cancelHoverShow != null)
+                    {
+                        cancelHoverShow.run();
+                        cancelHoverShow = null;
+                    }
+                    if (!showing)
+                    {
+                        cancelHoverShow = JavaFXUtil.runAfter(Duration.millis(1000), () -> {
+                            mouseShown = true;
+                            show();
+                        });
+                    }
+                }
+                else if (event.getEventType() == MouseEvent.MOUSE_EXITED)
+                {
+                    if (cancelHoverShow != null)
+                    {
+                        cancelHoverShow.run();
+                        cancelHoverShow = null;
+                    }
+                    if (showing && mouseShown)
+                    {
+                        hide();
+                    }
+                }
+            }
+        }
+
+        @OnThread(Tag.FXPlatform)
+        private void show()
+        {
+            if (showing)
+                hide();
+
+            l = new Label();
+            l.visibleProperty().bind(l.textProperty().isNotEmpty());
+            l.setMouseTransparent(true);
+            l.setWrapText(true);
+            JavaFXUtil.addStyleClass(l, "frame-tooltip");
+
+            requestTooltip.accept(l::setText);
+            editor.getCodeOverlayPane().addOverlay(l, parent, null, l.heightProperty().negate().subtract(5.0), WidthLimit.LIMIT_WIDTH_AND_SLIDE_LEFT);
+            //FadeTransition ft = new FadeTransition(Duration.millis(100), l);
+            //ft.setFromValue(0.0);
+            //ft.setToValue(1.0);
+            //ft.play();
+
+            showing = true;
+        }
+
+        /** Called when focused value of parent changes */
+        @Override
+        @OnThread(Tag.FXPlatform)
+        public void accept(Boolean newVal)
+        {
+
+            if (newVal.booleanValue() == false && showing && !mouseShown)
+            {
+                hide();
+            }            
+        }
+
+        @OnThread(Tag.FXPlatform)
+        private void hide()
+        {
+            if (showing)
+            {
+                editor.getCodeOverlayPane().removeOverlay(l);
+                l = null;
+                showing = false;
+            }
+        }
+
+    }
+
+
+    /**
+     * Initialises a custom help popup for the given node.  It will show when the user presses
+     * F1, and optionally when they mouse hover.
+     * 
+     * @param editor Reference to the editor, so we can get access to code overlay
+     * @param parent The node for which to show the tooltip
+     * @param requestTooltip Calculation of tooltip, which we will pass a result-consuming tooltip
+     * @param onHoverToo Whether to show on mouse hover (true) and F1, or just on F1 (false)
+     */
+    public static void initializeCustomHelp(InteractionManager editor, Node parent, FXConsumer<FXConsumer<String>> requestTooltip, boolean onHoverToo)
+    {
+        TooltipListener listener = new TooltipListener(editor, parent, requestTooltip);
+        parent.addEventHandler(KeyEvent.KEY_PRESSED, listener);
+        addFocusListener(parent, listener);
+        if (onHoverToo)
+        {
+            parent.addEventHandler(MouseEvent.MOUSE_ENTERED, listener);
+            parent.addEventHandler(MouseEvent.MOUSE_EXITED, listener);
+        }
+    }
+
+    /**
+     * Runs the given action (on the FX Platform thread) once the given node
+     * gets added to a scene.
+     */
+    public static void onceInScene(Node node, FXPlatformRunnable action)
+    {
+        onceBecomesNotNull(node.sceneProperty(), s -> action.run());
+    }
+
+    /** 
+     * Waits for the observable value to become non-null (if it is not already), then calls the
+     * given function on the value once.
+     *
+     * @param observable The value to wait to become non-null.
+     * @param callback The callback to call with the non-null value.  If
+     *                 observable's value is already non-null, called immediately before returning
+     */
+    @OnThread(Tag.FXPlatform)
+    public static <T6> void onceNotNull(ObservableValue<T6> observable, FXPlatformConsumer<T6> callback)
+    {
+        T6 t = observable.getValue();
+        
+        if (t != null)
+        {
+            callback.accept(t);
+            return;
+        }
+        
+        onceBecomesNotNull(observable, callback);
+    }
+    
+    /** 
+     * Waits for the observable value to become non-null, then calls the given function on the
+     * value once.
+     *
+     * @param observable The value to wait to become non-null.
+     * @param callback The callback to call with the non-null value.
+     */
+    @OnThread(Tag.FX)
+    public static <T> void onceBecomesNotNull(ObservableValue<T> observable, FXPlatformConsumer<T> callback)
+    {
+        // Can't be a lambda because we need a reference to ourselves to self-remove:
+        ChangeListener<? super T> listener = new ChangeListener<T>() {
+            @Override
+            @OnThread(value = Tag.FXPlatform, ignoreParent = true)
+            public void changed(ObservableValue<? extends T> observable,
+                    T oldValue, T newVal)
+            {
+                if (newVal != null)
+                {
+                    callback.accept(newVal);
+                    observable.removeListener(this);
+                }
+            }
+        };
+        observable.addListener(listener);
+    }
+
+    /**
+     * Waits for the observable value to become true, then calls the given function on the value once.
+     *
+     * @param observable The value to wait to become true.
+     * @param callback The callback to call with the true value.
+     *                 If observable's value is already true, call immediately before returning
+     */
+    @OnThread(Tag.FXPlatform)
+    public static void onceTrue(ObservableValue<Boolean> observable, FXPlatformConsumer<Boolean> callback)
+    {
+        boolean value = observable.getValue();
+
+        if (value)
+        {
+            callback.accept(value);
+            return;
+        }
+
+        // Can't be a lambda because we need a reference to ourselves to self-remove:
+        ChangeListener<Boolean> listener = new ChangeListener<Boolean>() {
+            @Override
+            @OnThread(value = Tag.FXPlatform, ignoreParent = true)
+            public void changed(ObservableValue<? extends Boolean> observable,
+                                Boolean oldValue, Boolean newVal)
+            {
+                if (newVal)
+                {
+                    callback.accept(newVal);
+                    observable.removeListener(this);
+                }
+            }
+        };
+        observable.addListener(listener);
+    }
+
+    /**
+     * "Binds" the destination list to the observable source list with a transformation function applied.
+     * Whenever the source list changes, the destination list is altered to match by applying
+     * the given function to each element in the source list.
+     * 
+     * @param dest The destination list to copy to
+     * @param src The source list to copy from
+     * @param func The function to apply to each item from src, when copying into dest.
+     * @param changeWrapper A callback which will be passed the change function.  You can use this,
+     *                      for example, to acquire and release a lock before/after list modification of dest
+     */
+    public static <SRC2, DEST2> void bindMap(List<DEST2> dest, ObservableList<SRC2> src, Function<SRC2, DEST2> func, FXConsumer<FXRunnable> changeWrapper)
+    {
+        changeWrapper.accept(() -> {
+            dest.clear();
+            dest.addAll(Utility.mapList(src, func));
+        });
+        
+        src.addListener(new ListChangeListener<SRC2>()
+        {
+            @Override
+            public void onChanged(ListChangeListener.Change<? extends SRC2> changes)
+            {
+                changeWrapper.accept(() -> {
+                    while (changes.next())
+                    {
+                        if (changes.wasPermutated() || changes.wasUpdated())
+                        {
+                            // Same code for updated, replaced and permutation, just recalc the range:
+                            for (int i = changes.getFrom(); i < changes.getTo(); i++)
+                                dest.set(i, func.apply(src.get(i)));
+                        } else
+                        {
+                            for (int i = 0; i < changes.getRemovedSize(); i++)
+                                dest.remove(changes.getFrom());
+                            for (int i = 0; i < changes.getAddedSubList().size(); i++)
+                                dest.add(i + changes.getFrom(), func.apply(changes.getAddedSubList().get(i)));
+                        }
+                    }
+                });
+            }
+        });
+    }
+
+    /**
+     * Takes a BooleanProperty and a list of item.  Gives back an observable list that contains
+     * the list of items when (and only when) the BooleanProperty is true, but is empty in the case
+     * that the BooleanProperty is false.  Uses JavaFX bindings to update the list's contents.
+     *
+     * Note that if no reference is maintained to the BooleanExpression, it can get GC-ed,
+     * in which case this methods will no longer update the list.  This may be what you want (once
+     * the property is no longer in use, this listener will get GC-ed too), but if you don't then
+     * make sure you store a reference to the putInList expression.
+     * 
+     * @param putInList Whether the list should contain the items (true expression) or be empty (false expression)
+     * @param items The items to put in the list when putInList is true
+     * @return The ObservableList which will (or will not) contain the items.
+     */
+    public static <T> ObservableList<T> listBool(BooleanExpression putInList, List<T> items)
+    {
+        ObservableList<T> r = FXCollections.observableArrayList();
+        if (putInList.get()) {
+            r.setAll(items);
+        }
+        putInList.addListener((a, b, newVal) -> {
+            if (newVal.booleanValue()) {
+                r.setAll(items);
+            }
+            else {
+                r.clear();
+            }
+        });
+        return r;
+    }
+
+    /**
+     * Takes a BooleanProperty and an item.  Gives back an observable list that contains
+     * a singleton list of the item when (and only when) the BooleanProperty is true, but is empty in the case
+     * that the BooleanProperty is false.  Uses JavaFX bindings to update the list's contents.
+     *
+     * Note that if no reference is maintained to the BooleanExpression, it can get GC-ed,
+     * in which case this methods will no longer update the list.  This may be what you want (once
+     * the property is no longer in use, this listener will get GC-ed too), but if you don't then
+     * make sure you store a reference to the putInList expression.
+     *
+     * @param putInList Whether the list should contain the item (true expression) or be empty (false expression)
+     * @param item The item to put in the list when putInList is true
+     * @return The ObservableList which will (or will not) contain the item.
+     */
+    public static <T> ObservableList<T> listBool(BooleanExpression putInList, T item)
+    {
+        return listBool(putInList, List.of(item));
+    }
+
+    /**
+     * Creates a ChangeListener that will execute the given action (with the new value)
+     * once, on the first change, and then remove itself as a listener.  Also returns
+     * an action that can remove the listener earlier.
+     * 
+     * @param prop The observable value
+     * @param callback A listener, to be called at most once, on the first change of "prop"
+     * @return An action which, if run, removes this listener.  If the listener has already
+     *         been run once, has no effect.
+     */
+    public static <T> FXRunnable addSelfRemovingListener(ObservableValue<T> prop, FXConsumer<T> callback)
+    {
+        ChangeListener<T> l = new ChangeListener<T>() {
+            @Override
+            public void changed(ObservableValue<? extends T> observable,
+                    T oldValue, T newValue)
+            {
+                callback.accept(newValue);
+                prop.removeListener(this);
+            }
+            
+        };
+        prop.addListener(l);
+        return () -> prop.removeListener(l);
+    }
+
+    /**
+     * Creates a ChangeListener that will execute the given action (with the new value)
+     * once, on the first change, and then remove itself as a listener. The observable should
+     * only be changed on the FX Platform thread.
+     * 
+     * Also returns an action that can remove the listener earlier.
+     * 
+     * @param prop The observable value
+     * @param callback A listener, to be called at most once, on the first change of "prop"
+     * @return An action which, if run, removes this listener.  If the listener has already
+     *         been run once, has no effect.
+     */
+    @OnThread(Tag.FXPlatform)
+    public static <T> FXPlatformRunnable listenOnce(ObservableValue<T> prop,
+            FXPlatformConsumer<T> callback)
+    {
+        ChangeListener<T> l = new ChangeListener<T>() {
+            @Override
+            @OnThread(value = Tag.FXPlatform, ignoreParent = true)
+            public void changed(ObservableValue<? extends T> observable,
+                    T oldValue, T newValue)
+            {
+                callback.accept(newValue);
+                prop.removeListener(this);
+            }
+        };
+        prop.addListener(l);
+        return () -> prop.removeListener(l);
+    }
+    
+    /**
+     * Makes one list (dest) always contain the contents of the other (src) until the returned
+     * action is executed to cancel the binding.
+     * 
+     * This is effectively identical to binding on non-lists, but FX doesn't contain built-in
+     * support for binding lists, so we do it ourselves.
+     * 
+     * @param dest The list to copy to
+     * @param src The list to copy from
+     * @return An action which, if run, cancels this binding effect.
+     */
+    public static <T> FXRunnable bindList(ObservableList<? super T> dest, ObservableList<T> src)
+    {
+        ListChangeListener<T> obs = c -> dest.setAll(src);
+        src.addListener(obs);
+        dest.setAll(src);
+        return () -> src.removeListener(obs);
+    }
+
+    /**
+     * Helper method for ObservableValue.addChangeListener.  It's very rare
+     * that you care about all three parameters to addChangeListener (the change,
+     * the old value and the new value).  Usually, you just want the new value.
+     * This method lets you specify a lambda which only takes the new value,
+     * and thus saves you having two unused parameters every time.
+     * 
+     * @param property The observable item to add the change listener to.
+     *                 Must only ever be altered on the FX thread.
+     * @param listener The listener to add; whenever there is a change in the property,
+     *                 the listener will be called back with the new value.
+     * @param <T>      The type in the observable.
+     * @return An action which, if run, removes the change listener from the property.
+     */
+    public static <T> FXRunnable addChangeListener(ObservableValue<T> property, FXConsumer<? super T> listener)
+    {
+        ChangeListener<T> wrapped = (a, b, newVal) -> listener.accept(newVal);
+        property.addListener(wrapped);
+        return () -> property.removeListener(wrapped);
+    }
+
+    /**
+     * Like addChangeListener, but for when the item will definitely only be changed on the platform thread
+     */
+    @OnThread(Tag.FX)
+    @SuppressWarnings("threadchecker")
+    public static <T> FXPlatformRunnable addChangeListenerPlatform(ObservableValue<T> property,
+            FXPlatformConsumer<T> listener)
+    {
+        ChangeListener<T> wrapped = (a, b, newVal) -> listener.accept(newVal);
+        property.addListener(wrapped);
+        return () -> property.removeListener(wrapped);
+    }
+
+    /**
+     * Creates a single FXRunnable which runs the given list of actions in order,
+     * one after the other, on the FX thread.
+     */
+    public static FXRunnable sequence(FXRunnable... actions)
+    {
+        return () -> Arrays.stream(actions).forEach(FXRunnable::run);
+    }
+
+    /**
+     * Runs the given task on the FX Platform thread after the given delay.
+     * Returns a task which, if executed, cancels the task.  This can be done synchronously,
+     * since the task runs on the FX thread and so does this call; you cannot make this call
+     * during an execution of the task.
+     * 
+     * @param delay The delay before running the task (if zero or less, task is run before returning)
+     * @param task The task to run (on the FX thread)
+     * @return An action which, if run, cancels the execution of the task.  If the task
+     *         has already run, running this returned item has no effect.
+     */
+    @OnThread(Tag.FXPlatform)
+    public static FXPlatformRunnable runAfter(Duration delay, FXPlatformRunnable task)
+    {
+        if (delay.lessThanOrEqualTo(Duration.ZERO))
+        {
+            // Run immediately:
+            task.run();
+            return () -> {};
+        }
+        
+        // The documentation for stop says it may not stop immediately, so we
+        // use this boolean as a fail safe:
+        BooleanProperty okToRun = new SimpleBooleanProperty(true);
+        Timeline timeline = new Timeline(new KeyFrame(delay, e -> {
+            if (okToRun.get())
+                task.run();
+        }));
+        timeline.setCycleCount(1);
+        timeline.play();
+        return () -> {
+            okToRun.set(false);
+            timeline.stop();
+        };
+    }
+    
+    /**
+     * Runs the given task on the FX Platform thread after the given interval,
+     * and then forever-after, with the given interval between each execution.
+     * 
+     * Returns an action which, if executed, cancels the task.  This can be done synchronously,
+     * since the task runs on the FX thread and so does this call; you cannot make this call
+     * during an execution of the task.
+     * 
+     * @param interval The interval between tasks, and from now until the first run.
+     *                 Must be greater than zero
+     * @param task     The task to run (on the FX thread)
+     * @return An action which, if executed, will cancel all future executions of the task.
+     */
+    public static FXRunnable runRegular(Duration interval, FXPlatformRunnable task)
+    {
+        if (interval.lessThanOrEqualTo(Duration.ZERO))
+        {
+            throw new IllegalArgumentException("Cannot run at a regular interval of zero or less");
+        }
+        
+        // The documentation for stop says it may not stop immediately, so we
+        // use this boolean as a fail safe:
+        BooleanProperty okToRun = new SimpleBooleanProperty(true);
+        Timeline timeline = new Timeline(new KeyFrame(interval, e -> {
+            if (okToRun.get())
+                task.run();
+        }));
+        timeline.setCycleCount(Animation.INDEFINITE);
+        timeline.setAutoReverse(false);
+        timeline.play();
+        return () -> {
+            okToRun.set(false);
+            timeline.stop();
+        };
+    }
+    
+    public static enum DragType
+    {
+        /** The copy key (Mac: option, Others: Ctrl) was held down */
+        FORCE_COPYING,
+        /** The move key (shift) was held down */
+        FORCE_MOVING,
+        /** No modifier was held down */
+        DEFAULT;
+    }
+
+    /**
+     * Checks if the drag-copy or drag-move modifiers was held down during a particular mouse event.
+     * 
+     * Drag-copy: On Mac this is the option key.  On Windows and Linux, this is the Ctrl key.
+     * Drag-move: The shift key.
+     */
+    public static DragType getDragModifiers(MouseEvent event)
+    {
+        boolean forceCopy = Config.isMacOS() ? event.isAltDown() : event.isShortcutDown();
+        boolean forceMove = event.isShiftDown();
+        if (forceCopy)
+            return DragType.FORCE_COPYING;
+        else if (forceMove)
+            return DragType.FORCE_MOVING;
+        else
+            return DragType.DEFAULT;
+    }
+
+    /**
+     * Binds the pseudo-classes on the given node to the given set.
+     * 
+     * This translates into adding/removing classes as they are added/removed
+     * from the given set, as well as adding all classes from the set initially.
+     * 
+     * If there is an orthogonal class, i.e. one never used at all in the from set,
+     * it is valid to set that class on/off on the "to" node before or after this binding call.
+     * 
+     * @param to The node on which to set the pseudo-classes
+     * @param from The set of pseudo-classes to copy from
+     */
+    public static void bindPseudoclasses(Node to, ObservableSet<PseudoClass> from)
+    {
+        from.addListener((SetChangeListener<PseudoClass>)c -> {
+            if (c.wasAdded())
+                to.pseudoClassStateChanged(c.getElementAdded(), true);
+            if (c.wasRemoved())
+                to.pseudoClassStateChanged(c.getElementRemoved(), false);
+        });
+        from.forEach(c -> to.pseudoClassStateChanged(c, true));
+    }
+
+    /**
+     * Converts a Swing menu bar into a JavaFX menu bar.  For use when you convert
+     * a Swing window into a SwingNode inside a JavaFX menu, but the Swing window
+     * had a menu bar.  All the Swing actions are executed back on the Swing thread,
+     * using the given eventSource in the ActionEvent
+     *
+     * @param swingMenu The swing menu to convert.
+     * @param eventSource The source to be used in ActionEvent items which are passed to actionPerformed
+     * @return An action to run on the FX thread which will create the FX menu
+     */
+    @OnThread(Tag.Swing)
+    public static FXPlatformSupplier<MenuBar> swingMenuBarToFX(JMenuBar swingMenu, Object eventSource)
+    {
+        List<FXPlatformSupplier<Menu>> menus = new ArrayList<>();
+
+        for (int i = 0; i < swingMenu.getMenuCount(); i++)
+        {
+            JMenu menu = swingMenu.getMenu(i);
+            menus.add(swingMenuToFX(menu, eventSource, (a, b) -> {}));
+        }
+        return () -> {
+            MenuBar menuBar = new MenuBar();
+            for (FXPlatformSupplier<Menu> menuFXSupplier : menus)
+            {
+                menuBar.getMenus().add(menuFXSupplier.get());
+            }
+            return menuBar;
+        };
+    }
+    
+    public static interface SwingOrFXMenu
+    {
+        @OnThread(Tag.Swing)
+        FXPlatformSupplier<Menu> getFXMenu(Object eventSource);
+    }
+    public static class SwingMenu implements SwingOrFXMenu
+    {
+        private final JMenu swingMenu;
+
+        @OnThread(Tag.Any)
+        public SwingMenu(JMenu swingMenu)
+        {
+            this.swingMenu = swingMenu;
+        }
+
+        @Override
+        @OnThread(Tag.Swing)
+        public FXPlatformSupplier<Menu> getFXMenu(Object eventSource)
+        {
+            return swingMenuToFX(swingMenu, eventSource, (a, b) -> {});
+        }
+    }
+    public static class FXOnlyMenu implements SwingOrFXMenu
+    {
+        private final Menu fxMenu;
+
+        @OnThread(Tag.Any)
+        public FXOnlyMenu(Menu fxMenu)
+        {
+            this.fxMenu = fxMenu;
+        }
+
+        @Override
+        @OnThread(Tag.Swing)
+        public FXPlatformSupplier<Menu> getFXMenu(Object eventSource)
+        {
+            return () -> fxMenu;
+        }
+    }
+
+    @OnThread(Tag.Swing)
+    private static FXPlatformSupplier<Menu> swingMenuToFX(JMenu swingMenu, Object source, FXBiConsumer<JMenuItem, MenuItem> extraConvert)
+    {
+        List<JMenuItem> items = new ArrayList<>();
+        for (int i = 0; i < swingMenu.getItemCount(); i++)
+        {
+            items.add(swingMenu.getItem(i));
+        }
+        String swingMenuTitle = swingMenu.getText();
+        return swingMenuToFX(items, source, () -> new Menu(swingMenuTitle), extraConvert);
+    }
+
+    /**
+     * Helper method for swingMenuBarToFX, see docs for that method
+     */
+    @OnThread(Tag.Swing)
+    public static FXPlatformSupplier<Menu> swingMenuToFX(List<JMenuItem> swingMenuItems, Object source, FXPlatformSupplier<Menu> createMenu, FXBiConsumer<JMenuItem, MenuItem> extraConvert)
+    {
+        List<FXPlatformSupplier<? extends MenuItem>> items = new ArrayList<>();
+        List<FXPlatformRunnable> onShow = new ArrayList<>();
+        for (JMenuItem item : swingMenuItems)
+        {
+            if (item == null)
+                // Separator:
+                items.add(createMenuSeparator());
+            else if (item instanceof JMenu)
+                items.add(swingMenuToFX((JMenu)item, source, extraConvert));
+            else
+            {
+                FXPlatformSupplier<MenuItemAndShow> menuItemAndShowFXSupplier = swingMenuItemToFX(item, source);
+                FXPlatformSupplier<MenuItem> menuItemFXSupplier = () -> {
+                    MenuItemAndShow itemAndShow = menuItemAndShowFXSupplier.get();
+                    if (itemAndShow.onShow != null)
+                        onShow.add(itemAndShow.onShow);
+                    extraConvert.accept(item, itemAndShow.menuItem);
+                    return itemAndShow.menuItem;
+                };
+                items.add(menuItemFXSupplier);
+            }
+        }
+        return () -> {
+            Menu menu = createMenu.get();
+            for (FXPlatformSupplier<? extends MenuItem> menuItemFXSupplier : items)
+            {
+                menu.getItems().add(menuItemFXSupplier.get());
+            }
+            // Note: it is the supplier
+            // which adds all the updates to the onShow list:
+            menu.setOnShowing(e -> {
+                onShow.forEach(FXPlatformRunnable::run);
+            });
+            return menu;
+        };
+    }
+    
+    @OnThread(Tag.Any)
+    private static FXPlatformSupplier<? extends MenuItem> createMenuSeparator()
+    {
+        return () -> new SeparatorMenuItem();
+    }
+
+    private static class MenuItemAndShow
+    {
+        private final MenuItem menuItem;
+        /**
+         * Action to run when the menu containing this item is shown:
+         */
+        private final FXRunnable onShow;
+
+        public MenuItemAndShow(MenuItem menuItem, FXRunnable onShow)
+        {
+            this.menuItem = menuItem;
+            this.onShow = onShow;
+        }
+
+        public MenuItemAndShow(MenuItem menuItem)
+        {
+            this(menuItem, null);
+        }
+    }
+
+    /**
+     * Helper method for swingMenuBarToFX, see docs for that method
+     */
+    @OnThread(Tag.Swing)
+    private static FXPlatformSupplier<MenuItemAndShow> swingMenuItemToFX(JMenuItem swingItem, Object source)
+    {
+        String menuText = swingItem.getText();
+        AWTKeyStroke shortcut = swingItem.getAccelerator();
+        if (swingItem instanceof JCheckBoxMenuItem)
+        {
+            JCheckBoxMenuItem checkBoxMenuItem = (JCheckBoxMenuItem) swingItem;
+            boolean selected = checkBoxMenuItem.isSelected();
+            return () -> {
+                CheckMenuItem item = new CheckMenuItem(menuText);
+                item.setSelected(selected);
+                // Clicking the icon crosses back to the Swing thread to attempt state change:
+                item.setOnAction(e -> {
+                    int x = (int)item.getParentPopup().getX();
+                    int y = (int)item.getParentPopup().getY();
+                    SwingUtilities.invokeLater(() -> {
+                        checkBoxMenuItem.setSelected(!checkBoxMenuItem.isSelected());
+                        fireSwingMenuItemAction(swingItem, source, x, y);
+                    });
+                });
+                item.setAccelerator(swingKeyStrokeToFX(shortcut));
+                // We must also check the state (on Swing thread) before showing, because it may
+                // have been altered by other actions, e.g. the Show Terminal menu item is affected
+                // by the user closing the terminal window, not just by triggering the menu item
+                FXRunnable getStatus = () -> {
+                    SwingUtilities.invokeLater(() -> {
+                        boolean curSelected = checkBoxMenuItem.isSelected();
+                        Platform.runLater(() -> item.setSelected(curSelected));
+                    });
+                };
+                SwingUtilities.invokeLater(() -> {
+                    swingItem.addPropertyChangeListener("enabled", e2 -> {
+                        boolean enabled = swingItem.isEnabled();
+                        Platform.runLater(() -> item.setDisable(!enabled));
+                    });
+                });
+                return new MenuItemAndShow(item, getStatus);
+            };
+        }
+        else if (swingItem instanceof JRadioButtonMenuItem)
+        {
+            // We don't have any radio button menu items in our code currently
+            throw new UnsupportedOperationException();
+        }
+        else
+        {
+            boolean startsEnabled = swingItem.isEnabled();
+            // Circumvent thread-checker; it is ok to make an FX menu item on this
+            // thread as long as we don't try to add it to scene graph:
+            MenuItem item = ((BiFunction<String, Boolean, MenuItem>)JavaFXUtil::makeFXMenuItem).apply(menuText, startsEnabled);
+            // Must add listeners now, because if change occurs between us returning an FX action,
+            // and the action actually being run, we could miss it.
+            swingItem.addPropertyChangeListener("enabled", e2 -> {
+                boolean enabled = swingItem.isEnabled();
+                Platform.runLater(() -> item.setDisable(!enabled));
+            });
+            swingItem.addPropertyChangeListener("action", e2 -> {
+                boolean enabled = swingItem.isEnabled();
+                String label = swingItem.getText();
+                Platform.runLater(() -> {
+                    item.setDisable(!enabled);
+                    item.setText(label);
+                });
+            });
+            
+            return () -> {
+                item.setOnAction(e -> {
+                	ContextMenu menu = item.getParentPopup();
+                	int x = menu != null ? (int)menu.getX() : 0;
+                	int y = menu != null ? (int)menu.getY() : 0;
+                    SwingUtilities.invokeLater(() -> fireSwingMenuItemAction(swingItem, source, x, y));
+                });
+                item.setAccelerator(swingKeyStrokeToFX(shortcut));
+                return new MenuItemAndShow(item);
+            };
+        }
+    }
+
+    @OnThread(Tag.Swing)
+    private static void fireSwingMenuItemAction(JMenuItem swingItem, Object source, int x, int y)
+    {
+        String menuText = swingItem.getText();
+
+        // This is a bit hacky, but it is specifically to get the UML extension
+        // and Klassekarte extensions working again.  For that we only need Component.getLocationOnScreen
+        // to function correctly, and can have dummy values elsewhere:
+        for (MouseListener mouseListener : swingItem.getMouseListeners())
+        {
+            mouseListener.mousePressed(new java.awt.event.MouseEvent(new Component() {
+                @Override
+                public Point getLocationOnScreen()
+                {
+                    return new Point(x, y);
+                }
+            }, 0, 0, 0, 0, 0, 1, false));
+        }
+
+        // Important we fetch action here not cache it earlier because
+        // it may change after we make the menu item:
+        Action action = swingItem.getAction();
+        if (action != null) {
+            action.actionPerformed(new java.awt.event.ActionEvent(source, 0, menuText));
+        }
+        else {
+            // If no action, just call action listeners ourselves:
+            Arrays.stream(swingItem.getActionListeners()).forEach(a -> a.actionPerformed(new java.awt.event.ActionEvent(source, 0, menuText)));
+        }
+    }
+
+    private static MenuItem makeFXMenuItem(String menuText, boolean startsEnabled)
+    {
+        MenuItem item = new MenuItem(menuText);
+        item.setDisable(!startsEnabled);
+        return item;
+    }
+
+    /**
+     * Converts an AWT key stroke combination to a JavaFX one.
+     */
+    private static KeyCombination swingKeyStrokeToFX(AWTKeyStroke shortcut)
+    {
+        if (shortcut == null)
+            return null;
+
+        int modifiers = shortcut.getModifiers();
+        List<Modifier> fxModifiers = new ArrayList<>();
+        if ((modifiers & java.awt.event.InputEvent.SHIFT_DOWN_MASK) != 0)
+            fxModifiers.add(KeyCombination.SHIFT_DOWN);
+        if ((modifiers & java.awt.event.InputEvent.CTRL_DOWN_MASK) != 0)
+            fxModifiers.add(KeyCombination.CONTROL_DOWN);
+        if ((modifiers & java.awt.event.InputEvent.META_DOWN_MASK) != 0)
+            fxModifiers.add(KeyCombination.META_DOWN);
+        // We don't support other modifiers on menu items: e.g. Alt as a
+        // menu item shortcut is not supported because it doesn't work on some OSes
+        KeyCode code = awtKeyCodeToFX(shortcut.getKeyCode());
+        if (code != null)
+            return new KeyCodeCombination(code, fxModifiers.toArray(new KeyCombination.Modifier[0]));
+        else
+            return null;
+    }
+
+    /**
+     * Converts an integer AWT key code to a JavaFX enum.
+     * Can return null if the keycode is unknown or unmappable
+     */
+    public static KeyCode awtKeyCodeToFX(int code)
+    {
+        // There may be a better way of doing this:
+        switch (code)
+        {
+            // Letters, numbers, Function keys:
+            case java.awt.event.KeyEvent.VK_A: return KeyCode.A;
+            case java.awt.event.KeyEvent.VK_B: return KeyCode.B;
+            case java.awt.event.KeyEvent.VK_C: return KeyCode.C;
+            case java.awt.event.KeyEvent.VK_D: return KeyCode.D;
+            case java.awt.event.KeyEvent.VK_E: return KeyCode.E;
+            case java.awt.event.KeyEvent.VK_F: return KeyCode.F;
+            case java.awt.event.KeyEvent.VK_G: return KeyCode.G;
+            case java.awt.event.KeyEvent.VK_H: return KeyCode.H;
+            case java.awt.event.KeyEvent.VK_I: return KeyCode.I;
+            case java.awt.event.KeyEvent.VK_J: return KeyCode.J;
+            case java.awt.event.KeyEvent.VK_K: return KeyCode.K;
+            case java.awt.event.KeyEvent.VK_L: return KeyCode.L;
+            case java.awt.event.KeyEvent.VK_M: return KeyCode.M;
+            case java.awt.event.KeyEvent.VK_N: return KeyCode.N;
+            case java.awt.event.KeyEvent.VK_O: return KeyCode.O;
+            case java.awt.event.KeyEvent.VK_P: return KeyCode.P;
+            case java.awt.event.KeyEvent.VK_Q: return KeyCode.Q;
+            case java.awt.event.KeyEvent.VK_R: return KeyCode.R;
+            case java.awt.event.KeyEvent.VK_S: return KeyCode.S;
+            case java.awt.event.KeyEvent.VK_T: return KeyCode.T;
+            case java.awt.event.KeyEvent.VK_U: return KeyCode.U;
+            case java.awt.event.KeyEvent.VK_V: return KeyCode.V;
+            case java.awt.event.KeyEvent.VK_W: return KeyCode.W;
+            case java.awt.event.KeyEvent.VK_X: return KeyCode.X;
+            case java.awt.event.KeyEvent.VK_Y: return KeyCode.Y;
+            case java.awt.event.KeyEvent.VK_Z: return KeyCode.Z;
+            case java.awt.event.KeyEvent.VK_0: return KeyCode.DIGIT0;
+            case java.awt.event.KeyEvent.VK_1: return KeyCode.DIGIT1;
+            case java.awt.event.KeyEvent.VK_2: return KeyCode.DIGIT2;
+            case java.awt.event.KeyEvent.VK_3: return KeyCode.DIGIT3;
+            case java.awt.event.KeyEvent.VK_4: return KeyCode.DIGIT4;
+            case java.awt.event.KeyEvent.VK_5: return KeyCode.DIGIT5;
+            case java.awt.event.KeyEvent.VK_6: return KeyCode.DIGIT6;
+            case java.awt.event.KeyEvent.VK_7: return KeyCode.DIGIT7;
+            case java.awt.event.KeyEvent.VK_8: return KeyCode.DIGIT8;
+            case java.awt.event.KeyEvent.VK_9: return KeyCode.DIGIT9;
+            case java.awt.event.KeyEvent.VK_NUMPAD0: return KeyCode.NUMPAD0;
+            case java.awt.event.KeyEvent.VK_NUMPAD1: return KeyCode.NUMPAD1;
+            case java.awt.event.KeyEvent.VK_NUMPAD2: return KeyCode.NUMPAD2;
+            case java.awt.event.KeyEvent.VK_NUMPAD3: return KeyCode.NUMPAD3;
+            case java.awt.event.KeyEvent.VK_NUMPAD4: return KeyCode.NUMPAD4;
+            case java.awt.event.KeyEvent.VK_NUMPAD5: return KeyCode.NUMPAD5;
+            case java.awt.event.KeyEvent.VK_NUMPAD6: return KeyCode.NUMPAD6;
+            case java.awt.event.KeyEvent.VK_NUMPAD7: return KeyCode.NUMPAD7;
+            case java.awt.event.KeyEvent.VK_NUMPAD8: return KeyCode.NUMPAD8;
+            case java.awt.event.KeyEvent.VK_NUMPAD9: return KeyCode.NUMPAD9;
+            case java.awt.event.KeyEvent.VK_F1: return KeyCode.F1;
+            case java.awt.event.KeyEvent.VK_F2: return KeyCode.F2;
+            case java.awt.event.KeyEvent.VK_F3: return KeyCode.F3;
+            case java.awt.event.KeyEvent.VK_F4: return KeyCode.F4;
+            case java.awt.event.KeyEvent.VK_F5: return KeyCode.F5;
+            case java.awt.event.KeyEvent.VK_F6: return KeyCode.F6;
+            case java.awt.event.KeyEvent.VK_F7: return KeyCode.F7;
+            case java.awt.event.KeyEvent.VK_F8: return KeyCode.F8;
+            case java.awt.event.KeyEvent.VK_F9: return KeyCode.F9;
+            case java.awt.event.KeyEvent.VK_F10: return KeyCode.F10;
+            case java.awt.event.KeyEvent.VK_F11: return KeyCode.F11;
+            case java.awt.event.KeyEvent.VK_F12: return KeyCode.F12;
+            case java.awt.event.KeyEvent.VK_F13: return KeyCode.F13;
+            case java.awt.event.KeyEvent.VK_F14: return KeyCode.F14;
+            case java.awt.event.KeyEvent.VK_F15: return KeyCode.F15;
+            case java.awt.event.KeyEvent.VK_F16: return KeyCode.F16;
+            case java.awt.event.KeyEvent.VK_F17: return KeyCode.F17;
+            case java.awt.event.KeyEvent.VK_F18: return KeyCode.F18;
+            case java.awt.event.KeyEvent.VK_F19: return KeyCode.F19;
+            case java.awt.event.KeyEvent.VK_F20: return KeyCode.F20;
+            case java.awt.event.KeyEvent.VK_F21: return KeyCode.F21;
+            case java.awt.event.KeyEvent.VK_F22: return KeyCode.F22;
+            case java.awt.event.KeyEvent.VK_F23: return KeyCode.F23;
+            case java.awt.event.KeyEvent.VK_F24: return KeyCode.F24;
+
+            // Rest, alphabetical:
+            case java.awt.event.KeyEvent.VK_ACCEPT: return KeyCode.ACCEPT;
+            case java.awt.event.KeyEvent.VK_ADD: return KeyCode.ADD;
+            case java.awt.event.KeyEvent.VK_AGAIN: return KeyCode.AGAIN;
+            case java.awt.event.KeyEvent.VK_ALL_CANDIDATES: return KeyCode.ALL_CANDIDATES;
+            case java.awt.event.KeyEvent.VK_ALPHANUMERIC: return KeyCode.ALPHANUMERIC;
+            case java.awt.event.KeyEvent.VK_AMPERSAND: return KeyCode.AMPERSAND;
+            case java.awt.event.KeyEvent.VK_ASTERISK: return KeyCode.ASTERISK;
+            case java.awt.event.KeyEvent.VK_AT: return KeyCode.AT;
+            case java.awt.event.KeyEvent.VK_BACK_QUOTE: return KeyCode.BACK_QUOTE;
+            case java.awt.event.KeyEvent.VK_BACK_SLASH: return KeyCode.BACK_SLASH;
+            case java.awt.event.KeyEvent.VK_BACK_SPACE: return KeyCode.BACK_SPACE;
+            case java.awt.event.KeyEvent.VK_BEGIN: return KeyCode.BEGIN;
+            case java.awt.event.KeyEvent.VK_BRACELEFT: return KeyCode.BRACELEFT;
+            case java.awt.event.KeyEvent.VK_BRACERIGHT: return KeyCode.BRACERIGHT;
+            case java.awt.event.KeyEvent.VK_CANCEL: return KeyCode.CANCEL;
+            case java.awt.event.KeyEvent.VK_CAPS_LOCK: return KeyCode.CAPS;
+            case java.awt.event.KeyEvent.VK_CIRCUMFLEX: return KeyCode.CIRCUMFLEX;
+            case java.awt.event.KeyEvent.VK_CLEAR: return KeyCode.CLEAR;
+            case java.awt.event.KeyEvent.VK_CLOSE_BRACKET: return KeyCode.CLOSE_BRACKET;
+            case java.awt.event.KeyEvent.VK_CODE_INPUT: return KeyCode.CODE_INPUT;
+            case java.awt.event.KeyEvent.VK_COLON: return KeyCode.COLON;
+            case java.awt.event.KeyEvent.VK_COMMA: return KeyCode.COMMA;
+            case java.awt.event.KeyEvent.VK_COPY: return KeyCode.COPY;
+            case java.awt.event.KeyEvent.VK_CUT: return KeyCode.CUT;
+            case java.awt.event.KeyEvent.VK_DECIMAL: return KeyCode.DECIMAL;
+            case java.awt.event.KeyEvent.VK_DELETE: return KeyCode.DELETE;
+            case java.awt.event.KeyEvent.VK_DIVIDE: return KeyCode.DIVIDE;
+            case java.awt.event.KeyEvent.VK_DOLLAR: return KeyCode.DOLLAR;
+            case java.awt.event.KeyEvent.VK_DOWN: return KeyCode.DOWN;
+            case java.awt.event.KeyEvent.VK_END: return KeyCode.END;
+            case java.awt.event.KeyEvent.VK_ENTER: return KeyCode.ENTER;
+            case java.awt.event.KeyEvent.VK_EQUALS: return KeyCode.EQUALS;
+            case java.awt.event.KeyEvent.VK_ESCAPE: return KeyCode.ESCAPE;
+            case java.awt.event.KeyEvent.VK_EURO_SIGN: return KeyCode.EURO_SIGN;
+            case java.awt.event.KeyEvent.VK_EXCLAMATION_MARK: return KeyCode.EXCLAMATION_MARK;
+            case java.awt.event.KeyEvent.VK_FINAL: return KeyCode.FINAL;
+            case java.awt.event.KeyEvent.VK_FIND: return KeyCode.FIND;
+            case java.awt.event.KeyEvent.VK_FULL_WIDTH: return KeyCode.FULL_WIDTH;
+            case java.awt.event.KeyEvent.VK_GREATER: return KeyCode.GREATER;
+            case java.awt.event.KeyEvent.VK_HALF_WIDTH: return KeyCode.HALF_WIDTH;
+            case java.awt.event.KeyEvent.VK_HELP: return KeyCode.HELP;
+            case java.awt.event.KeyEvent.VK_HIRAGANA: return KeyCode.HIRAGANA;
+            case java.awt.event.KeyEvent.VK_HOME: return KeyCode.HOME;
+            case java.awt.event.KeyEvent.VK_INSERT: return KeyCode.INSERT;
+            case java.awt.event.KeyEvent.VK_INPUT_METHOD_ON_OFF: return KeyCode.INPUT_METHOD_ON_OFF;
+            case java.awt.event.KeyEvent.VK_INVERTED_EXCLAMATION_MARK: return KeyCode.INVERTED_EXCLAMATION_MARK;
+            case java.awt.event.KeyEvent.VK_JAPANESE_HIRAGANA: return KeyCode.JAPANESE_HIRAGANA;
+            case java.awt.event.KeyEvent.VK_JAPANESE_KATAKANA: return KeyCode.JAPANESE_KATAKANA;
+            case java.awt.event.KeyEvent.VK_JAPANESE_ROMAN: return KeyCode.JAPANESE_ROMAN;
+            case java.awt.event.KeyEvent.VK_KANA: return KeyCode.KANA;
+            case java.awt.event.KeyEvent.VK_KANA_LOCK: return KeyCode.KANA_LOCK;
+            case java.awt.event.KeyEvent.VK_KANJI: return KeyCode.KANJI;
+            case java.awt.event.KeyEvent.VK_KATAKANA: return KeyCode.KATAKANA;
+            case java.awt.event.KeyEvent.VK_KP_DOWN: return KeyCode.KP_DOWN;
+            case java.awt.event.KeyEvent.VK_KP_LEFT: return KeyCode.KP_LEFT;
+            case java.awt.event.KeyEvent.VK_KP_RIGHT: return KeyCode.KP_RIGHT;
+            case java.awt.event.KeyEvent.VK_KP_UP: return KeyCode.KP_UP;
+            case java.awt.event.KeyEvent.VK_LEFT: return KeyCode.LEFT;
+            case java.awt.event.KeyEvent.VK_LEFT_PARENTHESIS: return KeyCode.LEFT_PARENTHESIS;
+            case java.awt.event.KeyEvent.VK_LESS: return KeyCode.LESS;
+            case java.awt.event.KeyEvent.VK_META: return KeyCode.META;
+            case java.awt.event.KeyEvent.VK_MINUS: return KeyCode.MINUS;
+            case java.awt.event.KeyEvent.VK_MODECHANGE: return KeyCode.MODECHANGE;
+            case java.awt.event.KeyEvent.VK_MULTIPLY: return KeyCode.MULTIPLY;
+            case java.awt.event.KeyEvent.VK_NONCONVERT: return KeyCode.NONCONVERT;
+            case java.awt.event.KeyEvent.VK_NUM_LOCK: return KeyCode.NUM_LOCK;
+            case java.awt.event.KeyEvent.VK_NUMBER_SIGN: return KeyCode.NUMBER_SIGN;
+            case java.awt.event.KeyEvent.VK_OPEN_BRACKET: return KeyCode.OPEN_BRACKET;
+            case java.awt.event.KeyEvent.VK_PAGE_DOWN: return KeyCode.PAGE_DOWN;
+            case java.awt.event.KeyEvent.VK_PAGE_UP: return KeyCode.PAGE_UP;
+            case java.awt.event.KeyEvent.VK_PASTE: return KeyCode.PASTE;
+            case java.awt.event.KeyEvent.VK_PAUSE: return KeyCode.PAUSE;
+            case java.awt.event.KeyEvent.VK_PERIOD: return KeyCode.PERIOD;
+            case java.awt.event.KeyEvent.VK_PLUS: return KeyCode.PLUS;
+            case java.awt.event.KeyEvent.VK_PREVIOUS_CANDIDATE: return KeyCode.PREVIOUS_CANDIDATE;
+            case java.awt.event.KeyEvent.VK_PRINTSCREEN: return KeyCode.PRINTSCREEN;
+            case java.awt.event.KeyEvent.VK_PROPS: return KeyCode.PROPS;
+            case java.awt.event.KeyEvent.VK_QUOTE: return KeyCode.QUOTE;
+            case java.awt.event.KeyEvent.VK_QUOTEDBL: return KeyCode.QUOTEDBL;
+            case java.awt.event.KeyEvent.VK_RIGHT: return KeyCode.RIGHT;
+            case java.awt.event.KeyEvent.VK_RIGHT_PARENTHESIS: return KeyCode.RIGHT_PARENTHESIS;
+            case java.awt.event.KeyEvent.VK_ROMAN_CHARACTERS: return KeyCode.ROMAN_CHARACTERS;
+            case java.awt.event.KeyEvent.VK_SCROLL_LOCK: return KeyCode.SCROLL_LOCK;
+            case java.awt.event.KeyEvent.VK_SEMICOLON: return KeyCode.SEMICOLON;
+            case java.awt.event.KeyEvent.VK_SEPARATOR: return KeyCode.SEPARATOR;
+            case java.awt.event.KeyEvent.VK_SLASH: return KeyCode.SLASH;
+            case java.awt.event.KeyEvent.VK_SPACE: return KeyCode.SPACE;
+            case java.awt.event.KeyEvent.VK_STOP: return KeyCode.STOP;
+            case java.awt.event.KeyEvent.VK_SUBTRACT: return KeyCode.SUBTRACT;
+            case java.awt.event.KeyEvent.VK_TAB: return KeyCode.TAB;
+            case java.awt.event.KeyEvent.VK_UNDERSCORE: return KeyCode.UNDERSCORE;
+            case java.awt.event.KeyEvent.VK_UNDO: return KeyCode.UNDO;
+            case java.awt.event.KeyEvent.VK_UP: return KeyCode.UP;
+        }
+        Debug.message("Unknown key code: " + code);
+        return null;
+    }
+
+    public static <T,R> ObjectBinding<R> of(ObservableValue<T> t, FXFunction<T, R> accessor)
+    {
+        return Bindings.createObjectBinding(() -> accessor.apply(t.getValue()), t);
+    }
+
+    public static <T> DoubleBinding ofD(ObservableValue<T> t, FXFunction<T, Double> accessor)
+    {
+        return Bindings.createDoubleBinding(() -> accessor.apply(t.getValue()), t);
+    }
+
+    /**
+     * A method which runs the given action on the platform thread when it
+     * later becomes available.  A specific way to call Platform.runLater
+     * from the platform thread when you really mean to (thread checker will warn
+     * you otherwise).
+     */
+    @OnThread(Tag.FXPlatform)
+    public static void runAfterCurrent(FXPlatformRunnable r)
+    {
+        // Defeat thread checker:
+        ((FXPlatformConsumer<Runnable>)(Platform::runLater)).accept(r::run);
+    }
+
+    /**
+     * Runs the action on the FX platform thread (after the current action,
+     * if called on the platform thread).
+     *
+     * Be very careful using this: race hazards ahoy if you use it from an FX
+     * loading thread, expecting it to nicely take place after the current code.
+     * Instead, it could run alongside the currently executing code.
+     *
+     * @param r
+     */
+    @OnThread(Tag.FX)
+    public static void runPlatformLater(FXPlatformRunnable r)
+    {
+        Platform.runLater(r::run);
+    }
+
+    /**
+     * Draw stripes over a rectangle - yet another thing missing from the AWT
+     */
+    public static void stripeRect(GraphicsContext g, int x, int y, int width, int height, int separation, int thickness, boolean backslash, Color color)
+    {
+        Paint prev = g.getStroke();
+        g.setStroke(color);
+        g.setLineWidth(thickness);
+        for (int offset = separation/2; offset < width + height; offset += separation + thickness) {
+            int x1, y1, x2, y2;
+
+            if (offset < height) {
+                x1 = x;
+                y1 = y + offset;
+            }
+            else {
+                x1 = x + offset - height;
+                y1 = y + height;
+            }
+
+            if (offset < width) {
+                x2 = x + offset;
+                y2 = y;
+            }
+            else {
+                x2 = x + width;
+                y2 = y + offset - width;
+            }
+            
+            if (backslash)
+            {
+                x1 = width - x1;
+                x2 = width - x2;
+            }
+
+            g.strokeLine(x1, y1, x2, y2);
+        }
+        g.setStroke(prev);
+    }
+
+    public static Image createImage(int width, int height, FXConsumer<GraphicsContext> draw)
+    {
+        Canvas c = new Canvas(width, height);
+        Scene s = new Scene(new StackPane(c));
+        draw.accept(c.getGraphicsContext2D());
+        WritableImage image = new WritableImage(width, height);
+        SnapshotParameters p = new SnapshotParameters();
+        p.setFill(Color.TRANSPARENT);
+        c.snapshot(p, image);
+        return image;
+    }
+}